--- conflicted
+++ resolved
@@ -1,1520 +1,1514 @@
-# -*- coding: utf-8 -*-
-# Copyright 2016-2017 Nate Bogdanowicz
-from __future__ import division
-from past.builtins import unicode, basestring
-
-import sys
-import time
-from enum import Enum, EnumMeta
-from collections import OrderedDict
-import numpy as np
-from nicelib import NiceLib, NiceObjectDef, load_lib
-
-from ... import Q_, u
-<<<<<<< HEAD
-from ...errors import Error, TimeoutError
-from ..util import check_units, check_enums
-from .. import ParamSet
-=======
-from ...errors import Error, InstrumentTypeError, TimeoutError
-from ..util import check_units, check_enums, as_enum
-from .. import _ParamDict
->>>>>>> 1cbcec16
-from . import DAQ
-
-_INST_PARAMS = ['name', 'serial', 'model']
-_INST_CLASSES = ['NIDAQ']
-
-__all__ = ['NIDAQ', 'AnalogIn', 'AnalogOut', 'VirtualDigitalChannel', 'SampleMode', 'EdgeSlope',
-           'TerminalConfig', 'RelativeTo', 'ProductCategory', 'DAQError']
-
-
-# Monkey patch NiceObjectDef until it supports a similar method
-def add_sig_pattern(self, sigs, names):
-    """
-    `sigs` : sequence of pairs (`pattern`, `sig`)
-        Each `sig` is an ordinary sig, and `pattern` is a string pattern which will be completed
-        with each of the names given, using `str.format()`
-    `names` : sequence of strings
-    """
-    for name in names:
-        for pattern, sig in sigs:
-            func_name = pattern.format(name)
-            self.attrs[func_name] = sig
-    self.names = set(self.attrs.keys())
-
-
-NiceObjectDef.add_sig_pattern = add_sig_pattern
-
-
-def to_bytes(value, codec='utf-8'):
-    """Encode a unicode string as bytes or pass through an existing bytes object"""
-    if isinstance(value, bytes):
-        return value
-    elif isinstance(value, unicode):
-        value.encode(codec)
-    else:
-        return bytes(value)
-
-
-def call_with_timeout(func, timeout):
-    """Call a function repeatedly until successful or timeout elapses
-
-    timeout : float or None
-        If None, only try to call `func` once. If negative, try until successful. If nonnegative,
-        try for up to `timeout` seconds. If a non-None timeout is given, hides any exceptions that
-        `func` causes. If timeout elapses, raises a TimeoutError.
-    """
-    if timeout is None:
-        return func()
-
-    cur_time = start_time = time.time()
-    max_time = start_time + float(timeout)
-    while cur_time <= max_time:
-        try:
-            return func()
-        except:
-            pass
-        cur_time = time.time()
-
-    raise TimeoutError
-
-
-def list_instruments():
-    dev_names = NiceNI.GetSysDevNames().decode().split(',')
-    paramsets = []
-    for dev_name in dev_names:
-        dev_name = dev_name.strip("'")
-        if not dev_name:
-            continue
-
-        paramset = ParamSet(NIDAQ,
-                            name=dev_name,
-                            serial=NiceNI.GetDevSerialNum(dev_name),
-                            model=NiceNI.GetDevProductType(dev_name))
-        paramsets.append(paramset)
-    return paramsets
-
-
-class DAQError(Error):
-    def __init__(self, code):
-        msg = "({}) {}".format(code, NiceNI.GetExtendedErrorInfo())
-        self.code = code
-        super(DAQError, self).__init__(msg)
-
-
-class NotSupportedError(DAQError):
-    pass
-
-
-info = load_lib('ni', __package__)
-ffilib = info._ffilib
-
-
-class NiceNI(NiceLib):
-    _info = info
-    _prefix = ('DAQmxBase_', 'DAQmx_', 'DAQmx')
-    _buflen = 1024
-    _use_numpy = True
-
-    def _ret(code):
-        if code != 0:
-            raise DAQError(code)
-
-    GetErrorString = ('in', 'buf', 'len')
-    GetSysDevNames = ('buf', 'len')
-    GetExtendedErrorInfo = ('buf', 'len=2048')
-    CreateTask = ('in', 'out')
-
-    Task = NiceObjectDef(doc="A Nice-wrapped NI Task", attrs={
-        'StartTask': ('in'),
-        'StopTask': ('in'),
-        'ClearTask': ('in'),
-        'WaitUntilTaskDone': ('in', 'in'),
-        'IsTaskDone': ('in', 'out'),
-        'TaskControl': ('in', 'in'),
-        'CreateAIVoltageChan': ('in', 'in', 'in', 'in', 'in', 'in', 'in', 'in'),
-        'CreateAOVoltageChan': ('in', 'in', 'in', 'in', 'in', 'in', 'in'),
-        'CreateDIChan': ('in', 'in', 'in', 'in'),
-        'CreateDOChan': ('in', 'in', 'in', 'in'),
-        'ReadAnalogF64': ('in', 'in', 'in', 'in', 'arr', 'len=in', 'out', 'ignore'),
-        'ReadAnalogScalarF64': ('in', 'in', 'out', 'ignore'),
-        'ReadDigitalScalarU32': ('in', 'in', 'out', 'ignore'),
-        'ReadDigitalU32': ('in', 'in', 'in', 'in', 'arr', 'len=in', 'out', 'ignore'),
-        'ReadDigitalLines': ('in', 'in', 'in', 'in', 'arr', 'len=in', 'out', 'out', 'ignore'),
-        'WriteAnalogF64': ('in', 'in', 'in', 'in', 'in', 'in', 'out', 'ignore'),
-        'WriteAnalogScalarF64': ('in', 'in', 'in', 'in', 'ignore'),
-        'WriteDigitalScalarU32': ('in', 'in', 'in', 'in', 'ignore'),
-        'CfgSampClkTiming': ('in', 'in', 'in', 'in', 'in', 'in'),
-        'CfgImplicitTiming': ('in', 'in', 'in'),
-        'CfgOutputBuffer': ('in', 'in'),
-        'CfgDigEdgeStartTrig': ('in', 'in', 'in'),
-        'GetAOUseOnlyOnBrdMem': ('in', 'in', 'out'),
-        'SetAOUseOnlyOnBrdMem': ('in', 'in', 'in'),
-        'GetBufInputOnbrdBufSize': ('in', 'out'),
-    })
-
-    Task.add_sig_pattern((
-        ('Get{}', ('in', 'out')),
-        ('Set{}', ('in', 'in')),
-    ),(
-        'SampTimingType',
-        'SampQuantSampMode',
-        'ReadOffset',
-        'ReadRelativeTo',
-        'ReadOverWrite',
-        'SampQuantSampPerChan',
-        'BufInputBufSize',
-        'BufOutputBufSize',
-        'BufOutputOnbrdBufSize',
-    ))
-
-    Device = NiceObjectDef({
-        # Device properties
-        'GetDevIsSimulated': ('in', 'out'),
-        'GetDevProductCategory': ('in', 'out'),
-        'GetDevProductType': ('in', 'buf', 'len'),
-        'GetDevProductNum': ('in', 'out'),
-        'GetDevSerialNum': ('in', 'out'),
-        'GetDevAccessoryProductTypes': ('in', 'buf', 'len=20'),
-        'GetDevAccessoryProductNums': ('in', 'arr', 'len=20'),
-        'GetDevAccessorySerialNums': ('in', 'arr', 'len=20'),
-        'GetCarrierSerialNum': ('in', 'out'),
-        'GetDevChassisModuleDevNames': ('in', 'buf', 'len'),
-        'GetDevAnlgTrigSupported': ('in', 'out'),
-        'GetDevDigTrigSupported': ('in', 'out'),
-
-        # AI Properties
-        'GetDevAIPhysicalChans': ('in', 'buf', 'len'),
-        'GetDevAISupportedMeasTypes': ('in', 'arr', 'len=32'),
-        'GetDevAIMaxSingleChanRate': ('in', 'out'),
-        'GetDevAIMaxMultiChanRate': ('in', 'out'),
-        'GetDevAIMinRate': ('in', 'out'),
-        'GetDevAISimultaneousSamplingSupported': ('in', 'out'),
-        'GetDevAISampModes': ('in', 'arr', 'len=3'),
-        'GetDevAITrigUsage': ('in', 'out'),
-        'GetDevAIVoltageRngs': ('in', 'arr', 'len=32'),
-        'GetDevAIVoltageIntExcitDiscreteVals': ('in', 'arr', 'len=32'),
-        'GetDevAIVoltageIntExcitRangeVals': ('in', 'arr', 'len=32'),
-        'GetDevAICurrentRngs': ('in', 'arr', 'len=32'),
-        'GetDevAICurrentIntExcitDiscreteVals': ('in', 'arr', 'len=32'),
-        'GetDevAIBridgeRngs': ('in', 'arr', 'len=32'),
-        'GetDevAIResistanceRngs': ('in', 'arr', 'len=32'),
-        'GetDevAIFreqRngs': ('in', 'arr', 'len=32'),
-        'GetDevAIGains': ('in', 'arr', 'len=32'),
-        'GetDevAICouplings': ('in', 'out'),
-        'GetDevAILowpassCutoffFreqDiscreteVals': ('in', 'arr', 'len=32'),
-        'GetDevAILowpassCutoffFreqRangeVals': ('in', 'arr', 'len=32'),
-        'GetAIDigFltrTypes': ('in', 'arr', 'len=5'),
-        'GetDevAIDigFltrLowpassCutoffFreqDiscreteVals': ('in', 'arr', 'len=32'),
-        'GetDevAIDigFltrLowpassCutoffFreqRangeVals': ('in', 'arr', 'len=32'),
-
-        # AO Properties
-        'GetDevAOPhysicalChans': ('in', 'buf', 'len'),
-        'GetDevAOSupportedOutputTypes': ('in', 'arr', 'len=3'),
-        'GetDevAOSampClkSupported': ('in', 'out'),
-        'GetDevAOSampModes': ('in', 'arr', 'len=3'),
-        'GetDevAOMaxRate': ('in', 'out'),
-        'GetDevAOMinRate': ('in', 'out'),
-        'GetDevAOTrigUsage': ('in', 'out'),
-        'GetDevAOVoltageRngs': ('in', 'arr', 'len=32'),
-        'GetDevAOCurrentRngs': ('in', 'arr', 'len=32'),
-        'GetDevAOGains': ('in', 'arr', 'len=32'),
-
-        # DI Properties
-        'GetDevDILines': ('in', 'buf', 'len'),
-        'GetDevDIPorts': ('in', 'buf', 'len'),
-        'GetDevDIMaxRate': ('in', 'out'),
-        'GetDevDITrigUsage': ('in', 'out'),
-
-        # DO Properties
-        'GetDevDOLines': ('in', 'buf', 'len'),
-        'GetDevDOPorts': ('in', 'buf', 'len'),
-        'GetDevDOMaxRate': ('in', 'out'),
-        'GetDevDOTrigUsage': ('in', 'out'),
-
-        # CI Properties
-        'GetDevCIPhysicalChans': ('in', 'buf', 'len'),
-        'GetDevCISupportedMeasTypes': ('in', 'arr', 'len=15'),
-        'GetDevCITrigUsage': ('in', 'out'),
-        'GetDevCISampClkSupported': ('in', 'out'),
-        'GetDevCISampModes': ('in', 'arr', 'len=3'),
-        'GetDevCIMaxSize': ('in', 'out'),
-        'GetDevCIMaxTimebase': ('in', 'out'),
-
-        # CO Properties
-        'GetDevCOPhysicalChans': ('in', 'buf', 'len'),
-        'GetDevCOSupportedOutputTypes': ('in', 'arr', 'len=3'),
-        'GetDevCOSampClkSupported': ('in', 'out'),
-        'GetDevCOSampModes': ('in', 'arr', 'len=3'),
-        'GetDevCOTrigUsage': ('in', 'out'),
-        'GetDevCOMaxSize': ('in', 'out'),
-        'GetDevCOMaxTimebase': ('in', 'out'),
-
-        # Other Device Properties
-        'GetDevTEDSHWTEDSSupported': ('in', 'out'),
-        'GetDevNumDMAChans': ('in', 'out'),
-        'GetDevBusType': ('in', 'out'),
-        'GetDevPCIBusNum': ('in', 'out'),
-        'GetDevPCIDevNum': ('in', 'out'),
-        'GetDevPXIChassisNum': ('in', 'out'),
-        'GetDevPXISlotNum': ('in', 'out'),
-        'GetDevCompactDAQChassisDevName': ('in', 'buf', 'len'),
-        'GetDevCompactDAQSlotNum': ('in', 'out'),
-        'GetDevTCPIPHostname': ('in', 'buf', 'len'),
-        'GetDevTCPIPEthernetIP': ('in', 'buf', 'len'),
-        'GetDevTCPIPWirelessIP': ('in', 'buf', 'len'),
-        'GetDevTerminals': ('in', 'buf', 'len=2048'),
-    })
-
-    #Device = NiceObjectDef({
-    #    'GetDevProductType': ('in', 'buf', 'len'),
-    #    'GetDev(AI|AO|CI|CO)PhysicalChans': ('in', 'buf', 'len'),
-    #    'GetDevAIVoltageRngs': ('in', 'arr20', 'len'),
-    #    'GetDevProductCategory': ('in', 'out'),
-    #})
-
-ffi = NiceNI._info._ffi
-
-
-if 'sphinx' in sys.modules:
-    # Use mock class to allow sphinx to import this module
-    class Values(object):
-        def __getattr__(self, name):
-            return name
-else:
-    class Values(object):
-        pass
-
-Val = Values()
-for name, attr in NiceNI.__dict__.items():
-    if name.startswith('Val_'):
-        setattr(Val, name[4:], attr)
-
-
-class ValEnumMeta(EnumMeta):
-    """Enum metaclass that looks up values and removes undefined members"""
-    @classmethod
-    def __prepare__(metacls, cls, bases, **kwds):
-        return {}
-
-    def __init__(cls, *args, **kwds):
-        super(ValEnumMeta, cls).__init__(*args)
-
-    def __new__(metacls, cls, bases, clsdict, **kwds):
-        # Look up values, exclude nonexistent ones
-        for name, value in list(clsdict.items()):
-            try:
-                clsdict[name] = getattr(Val, value)
-            except AttributeError:
-                del clsdict[name]
-
-        enum_dict = super(ValEnumMeta, metacls).__prepare__(cls, bases, **kwds)
-        # Must add members this way because _EnumDict.update() doesn't do everything needed
-        for name, value in clsdict.items():
-            enum_dict[name] = value
-        return super(ValEnumMeta, metacls).__new__(metacls, cls, bases, enum_dict, **kwds)
-
-
-ValEnum = ValEnumMeta('ValEnum', (Enum,), {})
-
-
-class SampleMode(ValEnum):
-    finite = 'FiniteSamps'
-    continuous = 'ContSamps'
-    hwtimed = 'HWTimedSinglePoint'
-
-
-class SampleTiming(ValEnum):
-    sample_clk = 'SampClk'
-    burst_handshake = 'BurstHandshake'
-    handshake = 'Handshake'
-    on_demand = 'OnDemand'
-    change_detection = 'ChangeDetection'
-    pipelined_sample_clk = 'PipelinedSampClk'
-
-
-class EdgeSlope(ValEnum):
-    rising = 'RisingSlope'
-    falling = 'FallingSlope'
-
-
-class TerminalConfig(ValEnum):
-    default = 'Cfg_Default'
-    RSE = 'RSE'
-    NRSE = 'NRSE'
-    diff = 'Diff'
-    pseudo_diff = 'PseudoDiff'
-
-
-class RelativeTo(ValEnum):
-    FirstSample = 'FirstSample'
-    CurrReadPos = 'CurrReadPos'
-    RefTrig = 'RefTrig'
-    FirstPretrigSamp = 'FirstPretrigSamp'
-    MostRecentSamp = 'MostRecentSamp'
-
-
-class ProductCategory(ValEnum):
-    MSeriesDAQ = 'MSeriesDAQ'
-    XSeriesDAQ = 'XSeriesDAQ'
-    ESeriesDAQ = 'ESeriesDAQ'
-    SSeriesDAQ = 'SSeriesDAQ'
-    BSeriesDAQ = 'BSeriesDAQ'
-    SCSeriesDAQ = 'SCSeriesDAQ'
-    USBDAQ = 'USBDAQ'
-    AOSeries = 'AOSeries'
-    DigitalIO = 'DigitalIO'
-    TIOSeries = 'TIOSeries'
-    DynamicSignalAcquisition = 'DynamicSignalAcquisition'
-    Switches = 'Switches'
-    CompactDAQChassis = 'CompactDAQChassis'
-    CSeriesModule = 'CSeriesModule'
-    SCXIModule = 'SCXIModule'
-    SCCConnectorBlock = 'SCCConnectorBlock'
-    SCCModule = 'SCCModule'
-    NIELVIS = 'NIELVIS'
-    NetworkDAQ = 'NetworkDAQ'
-    SCExpress = 'SCExpress'
-    Unknown = 'Unknown'
-
-
-# Manually taken from NI's support docs since there doesn't seem to be a DAQmx function to do
-# this... This list should include all possible internal channels for each type of device, and some
-# of these channels will not exist on a given device.
-_internal_channels = {
-    ProductCategory.MSeriesDAQ:
-        ['_aignd_vs_aignd', '_ao0_vs_aognd', '_ao1_vs_aognd', '_ao2_vs_aognd', '_ao3_vs_aognd',
-         '_calref_vs_aignd', '_aignd_vs_aisense', '_aignd_vs_aisense2', '_calSrcHi_vs_aignd',
-         '_calref_vs_calSrcHi', '_calSrcHi_vs_calSrcHi', '_aignd_vs_calSrcHi',
-         '_calSrcMid_vs_aignd', '_calSrcLo_vs_aignd', '_ai0_vs_calSrcHi', '_ai8_vs_calSrcHi',
-         '_boardTempSensor_vs_aignd', '_PXI_SCXIbackplane_vs_aignd'],
-    ProductCategory.XSeriesDAQ:
-        ['_aignd_vs_aignd', '_ao0_vs_aognd', '_ao1_vs_aognd', '_ao2_vs_aognd', '_ao3_vs_aognd',
-         '_calref_vs_aignd', '_aignd_vs_aisense', '_aignd_vs_aisense2', '_calSrcHi_vs_aignd',
-         '_calref_vs_calSrcHi', '_calSrcHi_vs_calSrcHi', '_aignd_vs_calSrcHi',
-         '_calSrcMid_vs_aignd', '_calSrcLo_vs_aignd', '_ai0_vs_calSrcHi', '_ai8_vs_calSrcHi',
-         '_boardTempSensor_vs_aignd'],
-    ProductCategory.ESeriesDAQ:
-        ['_aognd_vs_aognd', '_aognd_vs_aignd', '_ao0_vs_aognd', '_ao1_vs_aognd',
-         '_calref_vs_calref', '_calref_vs_aignd', '_ao0_vs_calref', '_ao1_vs_calref',
-         '_ao1_vs_ao0', '_boardTempSensor_vs_aignd', '_aignd_vs_aignd', '_caldac_vs_aignd',
-         '_caldac_vs_calref', '_PXI_SCXIbackplane_vs_aignd'],
-    ProductCategory.SSeriesDAQ:
-        ['_external_channel', '_aignd_vs_aignd', '_aognd_vs_aognd', '_aognd_vs_aignd',
-         '_ao0_vs_aognd', '_ao1_vs_aognd', '_calref_vs_calref', '_calref_vs_aignd',
-         '_ao0_vs_calref', '_ao1_vs_calref', '_calSrcHi_vs_aignd', '_calref_vs_calSrcHi',
-         '_calSrcHi_vs_calSrcHi', '_aignd_vs_calSrcHi', '_calSrcMid_vs_aignd',
-         '_calSrcMid_vs_calSrcHi'],
-    ProductCategory.SCSeriesDAQ:
-        ['_external_channel', '_aignd_vs_aignd', '_calref_vs_aignd', '_calSrcHi_vs_aignd',
-         '_aignd_vs_calSrcHi', '_calref_vs_calSrcHi', '_calSrcHi_vs_calSrcHi',
-         '_aipos_vs_calSrcHi', '_aineg_vs_calSrcHi', '_cjtemp0', '_cjtemp1', '_cjtemp2',
-         '_cjtemp3', '_cjtemp4', '_cjtemp5', '_cjtemp6', '_cjtemp7', '_aignd_vs_aignd0',
-         '_aignd_vs_aignd1'],
-    ProductCategory.USBDAQ:
-        ['_cjtemp', '_cjtemp0', '_cjtemp1', '_cjtemp2', '_cjtemp3'],
-    ProductCategory.DynamicSignalAcquisition:
-        ['_external_channel', '_5Vref_vs_aignd', '_ao0_vs_ao0neg', '_ao1_vs_ao1neg',
-         '_aignd_vs_aignd', '_ref_sqwv_vs_aignd'],
-    ProductCategory.CSeriesModule:
-        ['_aignd_vs_aignd', '_calref_vs_aignd', '_cjtemp', '_cjtemp0', '_cjtemp1', '_cjtemp2',
-         '_aignd_vs_aisense', 'calSrcHi_vs_aignd', 'calref_vs_calSrcHi', '_calSrcHi_vs_calSrcHi',
-         '_aignd_vs_calSrcHi', '_calSrcMid_vs_aignd', '_boardTempSensor_vs_aignd',
-         '_ao0_vs_calSrcHi', '_ai8_vs_calSrcHi', '_cjtemp3', '_ctr0', '_ctr1', '_freqout', '_ctr2',
-         '_ctr3'],
-    ProductCategory.SCXIModule:
-        ['_cjTemp', '_cjTemp0', '_cjTemp1', '_cjTemp2', '_cjTemp3', '_cjTemp4', '_cjTemp5',
-         '_cjTemp6', '_cjTemp7', '_pPos0', '_pPos1', '_pPos2', '_pPos3', '_pPos4', '_pPos5',
-         '_pPos6', '_pPos7', '_pNeg0', '_pNeg1', '_pNeg2', '_pNeg3', '_pNeg4', '_pNeg5',
-         '_pNeg6', '_pNeg7', '_Vex0', '_Vex1', '_Vex2', '_Vex3', '_Vex4', '_Vex5', '_Vex6',
-         '_Vex7', '_Vex8', '_Vex9', '_Vex10', '_Vex11', '_Vex12', '_Vex13', '_Vex14', '_Vex15',
-         '_Vex16', '_Vex17', '_Vex18', '_Vex19', '_Vex20', '_Vex21', '_Vex22', '_Vex23',
-         '_IexNeg0', '_IexNeg1', '_IexNeg2', '_IexNeg3', '_IexNeg4', '_IexNeg5', '_IexNeg6',
-         '_IexNeg7', '_IexNeg8', '_IexNeg9', '_IexNeg10', '_IexNeg11', '_IexNeg12', '_IexNeg13',
-         '_IexNeg14', '_IexNeg15', '_IexNeg16', '_IexNeg17', '_IexNeg18', '_IexNeg19', '_IexNeg20',
-         '_IexNeg21', '_IexNeg22', '_IexNeg23', '_IexPos0', '_IexPos1', '_IexPos2', '_IexPos3',
-         '_IexPos4', '_IexPos5', '_IexPos6', '_IexPos7', '_IexPos8', '_IexPos9', '_IexPos10',
-         '_IexPos11', '_IexPos12', '_IexPos13', '_IexPos14', '_IexPos15', '_IexPos16', '_IexPos17',
-         '_IexPos18', '_IexPos19', '_IexPos20', '_IexPos21', '_IexPos22', '_IexPos23'],
-    ProductCategory.NIELVIS:
-        ['_aignd_vs_aignd', '_ao0_vs_aognd', '_ao1_vs_aognd', '_calref_vs_aignd',
-         '_aignd_vs_aisense', '_aignd_vs_aisense2', '_calSrcHi_vs_aignd', '_calref_vs_calSrcHi',
-         '_calSrcHi_vs_calSrcHi', '_aignd_vs_calSrcHi', '_calSrcMid_vs_aignd',
-         '_calSrcLo_vs_aignd', '_ai0_vs_calSrcHi', '_ai8_vs_calSrcHi', '_boardTempSensor_vs_aignd',
-         '_ai16', '_ai17', '_ai18', '_ai19', '_ai20', '_ai21', '_ai22', '_ai23', '_ai24', '_ai25',
-         '_ai26', '_ai27', '_ai28', '_ai29', '_ai30', '_ai31', '_vpsPosCurrent', '_vpsNegCurrent',
-         '_vpsPos_vs_gnd', '_vpsNeg_vs_gnd', '_dutNeg', '_base', '_dutPos', '_fgenImpedance',
-         '_ao0Impedance'],
-}
-
-
-@check_units(duration='?s', fsamp='?Hz')
-def handle_timing_params(duration, fsamp, n_samples):
-    if duration is not None:
-        if fsamp is not None:
-            n_samples = int((duration * fsamp).to(''))  # Exclude endpoint
-        elif n_samples is not None:
-            if n_samples <= 0:
-                raise ValueError("`n_samples` must be greater than zero")
-            fsamp = (n_samples - 1) / duration
-    return fsamp, n_samples
-
-
-def num_not_none(*args):
-    return sum(int(arg is not None) for arg in args)
-
-
-class Task(object):
-    """A high-level task that can synchronize use of multiple channel types.
-
-    Note that true DAQmx tasks can only include one type of channel (e.g. AI).
-    To run multiple synchronized reads/writes, we need to make one MiniTask for
-    each type, then use the same sample clock for each.
-    """
-    def __init__(self, *args):
-        """Creates a task that uses the given channels.
-
-        Each arg can either be a Channel or a tuple of (Channel, name_str)
-        """
-        self._trig_set_up = False
-        self.fsamp = None
-        self.n_samples = 1
-        self.is_scalar = True
-
-        self.channels = OrderedDict()
-        self._mtasks = {}
-        self.AOs, self.AIs, self.DOs, self.DIs, self.COs, self.CIs = [], [], [], [], [], []
-        TYPED_CHANNELS = {'AO': self.AOs, 'AI': self.AIs, 'DO': self.DOs,
-                          'DI': self.DIs, 'CO': self.COs, 'CI': self.CIs}
-        for arg in args:
-            if isinstance(arg, Channel):
-                channel = arg
-                name = channel.name
-            else:
-                channel, name = arg
-
-            if name in self.channels:
-                raise Exception("Duplicate channel name {}".format(name))
-
-            if channel.type not in self._mtasks:
-                self._mtasks[channel.type] = MiniTask(channel.daq, channel.type)
-
-            self.channels[name] = channel
-            channel._add_to_minitask(self._mtasks[channel.type])
-
-            TYPED_CHANNELS[channel.type].append(channel)
-        self._setup_master_channel()
-
-    def _setup_master_channel(self):
-        master_clock = ''
-        self.master_trig = ''
-        self.master_type = None
-        for ch_type in ['AI', 'AO', 'DI', 'DO']:
-            if ch_type in self._mtasks:
-                devname = ''
-                for ch in self.channels.values():
-                    if ch.type == ch_type:
-                        devname = ch.daq.name
-                        break
-                master_clock = '/{}/{}/SampleClock'.format(devname, ch_type.lower())
-                self.master_trig = '/{}/{}/StartTrigger'.format(devname, ch_type.lower())
-                self.master_type = ch_type
-                break
-
-    @check_enums(mode=SampleMode, edge=EdgeSlope)
-    @check_units(duration='?s', fsamp='?Hz')
-    def set_timing(self, duration=None, fsamp=None, n_samples=None, mode='finite', edge='rising',
-                   clock=''):
-        self.edge = edge
-        num_args_specified = num_not_none(duration, fsamp, n_samples)
-        if num_args_specified == 0:
-            self.n_samples = 1
-        elif num_args_specified == 2:
-            self.fsamp, self.n_samples = handle_timing_params(duration, fsamp, n_samples)
-            for ch_type, mtask in self._mtasks.items():
-                mtask.config_timing(self.fsamp, self.n_samples, mode, self.edge, '')
-        else:
-            raise DAQError("Must specify 0 or 2 of duration, fsamp, and n_samples")
-
-    def _setup_triggers(self):
-        for ch_type, mtask in self._mtasks.items():
-            if ch_type != self.master_type:
-                mtask._mx_task.CfgDigEdgeStartTrig(self.master_trig, self.edge.value)
-        self._trig_set_up = True
-
-    def run(self, write_data=None):
-        """Run a task from start to finish
-
-        Writes output data, starts the task, reads input data, stops the task, then returns the
-        input data. Will wait indefinitely for the data to be received. If you need more control,
-        you may instead prefer to use `write()`, `read()`, `start()`, `stop()`, etc. directly.
-        """
-        if not self._trig_set_up:
-            self._setup_triggers()
-
-        self.write(write_data, autostart=False)
-        self.start()
-        read_data = self.read()
-        self.stop()
-
-        return read_data
-
-    @check_units(timeout='?s')
-    def read(self, timeout=None):
-        timeout_s = float(-1. if timeout is None else timeout.m_as('s'))
-        read_data = self._read_AI_channels(timeout_s)
-        return read_data
-
-    def write(self, write_data, autostart=True):
-        """Write data to the output channels.
-
-        Useful when you need finer-grained control than `run()` provides.
-        """
-        # Need to make sure we get data array for each output channel (AO, DO, CO...)
-        for ch_name, ch in self.channels.items():
-            if ch.type in ('AO', 'DO', 'CO'):
-                if write_data is None:
-                    raise ValueError("Must provide write_data if using output channels")
-                elif ch_name not in write_data:
-                    raise ValueError('write_data missing an array for output channel {}'
-                                     .format(ch_name))
-
-        # Then set up writes for each channel, don't auto-start
-        self._write_AO_channels(write_data, autostart=autostart)
-        # self.write_DO_channels()
-        # self.write_CO_channels()
-
-    def verify(self):
-        """Verify the Task.
-
-        This transitions all subtasks to the `verified` state. See the NI documentation for details
-        on the Task State model.
-        """
-        for mtask in self._mtasks.values():
-            mtask.verify()
-
-    def reserve(self):
-        """Reserve the Task.
-
-        This transitions all subtasks to the `reserved` state. See the NI documentation for details
-        on the Task State model.
-        """
-        for mtask in self._mtasks.values():
-            mtask.reserve()
-
-    def unreserve(self):
-        """Unreserve the Task.
-
-        This transitions all subtasks to the `verified` state. See the NI documentation for details
-        on the Task State model.
-        """
-        for mtask in self._mtasks.values():
-            mtask.unreserve()
-
-    def abort(self):
-        """Abort the Task.
-
-        This transitions all subtasks to the `verified` state. See the NI documentation for details
-        on the Task State model.
-        """
-        for mtask in self._mtasks.values():
-            mtask.abort()
-
-    def commit(self):
-        """Commit the Task.
-
-        This transitions all subtasks to the `committed` state. See the NI documentation for details
-        on the Task State model.
-        """
-        for mtask in self._mtasks.values():
-            mtask.commit()
-
-    def start(self):
-        """Start the Task.
-
-        This transitions all subtasks to the `running` state. See the NI documentation for details
-        on the Task State model.
-        """
-        for ch_type, mtask in self._mtasks.items():
-            if ch_type != self.master_type:
-                mtask.start()
-        self._mtasks[self.master_type].start()  # Start the master last
-
-    def stop(self):
-        """Stop the Task and return it to the state it was in before it started.
-
-        This transitions all subtasks to the state they in were before they were started, either due
-        to an explicit `start()` or a call to `write()` with `autostart` set to True. See the NI
-        documentation for details on the Task State model.
-        """
-        self._mtasks[self.master_type].stop()  # Stop the master first
-        for ch_type, mtask in self._mtasks.items():
-            if ch_type != self.master_type:
-                mtask.stop()
-
-    def clear(self):
-        """Clear the task and release its resources.
-
-        This clears all subtasks and releases their resources, aborting them first if necessary.
-        """
-        for mtask in self._mtasks.values():
-            mtask.clear()
-
-    def _read_AI_channels(self, timeout_s):
-        """ Returns a dict containing the AI buffers. """
-        is_scalar = self.fsamp is None
-        mx_task = self._mtasks['AI']._mx_task
-        buf_size = self.n_samples * len(self.AIs)
-        data, n_samps_read = mx_task.ReadAnalogF64(-1, timeout_s, Val.GroupByChannel, buf_size)
-
-        res = {}
-        for i, ch in enumerate(self.AIs):
-            start = i * n_samps_read
-            stop = (i + 1) * n_samps_read
-            ch_data = data[start:stop] if not is_scalar else data[start]
-            res[ch.path] = Q_(ch_data, 'V')
-
-        if is_scalar:
-            res['t'] = Q_(0., 's')
-        else:
-            end_t = (n_samps_read-1)/self.fsamp.m_as('Hz') if self.fsamp is not None else 0
-            res['t'] = Q_(np.linspace(0., end_t, n_samps_read), 's')
-        return res
-
-    def _write_AO_channels(self, data, autostart=True):
-        if 'AO' not in self._mtasks:
-            return
-        mx_task = self._mtasks['AO']._mx_task
-        ao_names = [name for (name, ch) in self.channels.items() if ch.type == 'AO']
-        arr = np.concatenate([Q_(data[ao]).to('V').magnitude for ao in ao_names])
-        arr = arr.astype(np.float64)
-        n_samps_per_chan = list(data.values())[0].magnitude.size
-        mx_task.WriteAnalogF64(n_samps_per_chan, autostart, -1., Val.GroupByChannel, arr)
-
-    def __enter__(self):
-        return self
-
-    def __exit__(self, type, value, traceback):
-        try:
-            self.stop()
-        except:
-            if value is None:
-                raise  # Only raise new error from StopTask if we started with one
-        finally:
-            self.clear()  # Always clean up our memory
-
-    def __del__(self):
-        self.clear()
-
-
-def mk_property(name, conv_in, conv_out, doc=None):
-    getter_name = 'Get' + name
-    setter_name = 'Set' + name
-
-    def fget(mtask):
-        getter = getattr(mtask._mx_task, getter_name)
-        return conv_out(getter())
-
-    def fset(mtask, value):
-        setter = getattr(mtask._mx_task, setter_name)
-        setter(conv_in(value))
-
-    return property(fget, fset, doc=doc)
-
-
-def enum_property(name, enum_type, doc=None):
-    return mk_property(name,
-                       conv_in=lambda x: as_enum(enum_type, x).value,
-                       conv_out=enum_type,
-                       doc=doc)
-
-
-def int_property(name, doc=None):
-    return mk_property(name, conv_in=int, conv_out=int, doc=doc)
-
-
-class MiniTask(object):
-    def __init__(self, daq, io_type):
-        self.daq = daq
-        handle = NiceNI.CreateTask('')
-        self._mx_task = NiceNI.Task(handle)
-        self.io_type = io_type
-        self.chans = []
-        self.fsamp = None
-
-    def __enter__(self):
-        return self
-
-    def __exit__(self, type, value, traceback):
-        try:
-            self.stop()
-        except:
-            if value is None:
-                raise  # Only raise new error from StopTask if we started with one
-        finally:
-            self.clear()  # Always clean up our memory
-
-    sample_timing_type = enum_property('SampTimingType', SampleTiming)
-    sample_mode = enum_property('SampQuantSampMode', SampleMode)
-    samples_per_channel = int_property('SampQuantSampPerChan')
-    input_buf_size = int_property('BufInputBufSize')
-    output_buf_size = int_property('BufOutputBufSize')
-    output_onboard_buf_size = int_property('BufOutputOnbrdBufSize')
-
-    @property
-    def input_onboard_buf_size(self):
-        return self._mx_task.GetBufInputOnbrdBufSize()
-
-    @check_enums(mode=SampleMode, edge=EdgeSlope)
-    @check_units(fsamp='Hz')
-    def config_timing(self, fsamp, n_samples, mode='finite', edge='rising', clock=''):
-        clock = to_bytes(clock)
-        self._mx_task.CfgSampClkTiming(clock, fsamp.m_as('Hz'), edge.value, mode.value, n_samples)
-
-        # Save for later
-        self.n_samples = n_samples
-        self.fsamp = fsamp
-
-    def reserve(self):
-        self._mx_task.TaskControl(Val.Task_Reserve)
-
-    def unreserve(self):
-        self._mx_task.TaskControl(Val.Task_Unreserve)
-
-    def abort(self):
-        self._mx_task.TaskControl(Val.Task_Abort)
-
-    def reserve_with_timeout(self, timeout):
-        """Try, multiple times if necessary, to reserve the hardware resources needed for the task
-
-        If `timeout` is None, only tries once. Otherwise, tries repeatedly until successful, raising
-        a TimeoutError if the given timeout elapses. To retry without limit, use a negative
-        `timeout`.
-        """
-        call_with_timeout(self.reserve, timeout)
-
-    def verify(self):
-        self._mx_task.TaskControl(Val.Task_Verify)
-
-    def commit(self):
-        self._mx_task.TaskControl(Val.Task_Commit)
-
-    def start(self):
-        self._mx_task.StartTask()
-
-    def stop(self):
-        self._mx_task.StopTask()
-
-    def clear(self):
-        self._mx_task.ClearTask()
-
-    def _assert_io_type(self, io_type):
-        if io_type != self.io_type:
-            raise TypeError("MiniTask must have io_type '{}' for this operation, but is of "
-                            "type '{}'".format(io_type, self.io_type))
-
-    @check_enums(term_cfg=TerminalConfig)
-    @check_units(vmin='?V', vmax='?V')
-    def add_AI_channel(self, ai, term_cfg='default', vmin=None, vmax=None):
-        self._assert_io_type('AI')
-        ai_path = ai if isinstance(ai, basestring) else ai.path
-        self.chans.append(ai_path)
-        default_min, default_max = self.daq._max_AI_range()
-        vmin = default_min if vmin is None else vmin
-        vmax = default_max if vmax is None else vmax
-        self._mx_task.CreateAIVoltageChan(ai_path, '', term_cfg.value, vmin.m_as('V'),
-                                          vmax.m_as('V'), Val.Volts, '')
-
-    def add_AO_channel(self, ao):
-        self._assert_io_type('AO')
-        ao_path = ao if isinstance(ao, basestring) else ao.path
-        self.chans.append(ao_path)
-        min, max = self.daq._max_AI_range()
-        self._mx_task.CreateAOVoltageChan(ao_path, '', min.m_as('V'), max.m_as('V'), Val.Volts, '')
-
-    def add_DI_channel(self, di, split_lines=False):
-        self._assert_io_type('DI')
-        di_path = di if isinstance(di, basestring) else di.path
-        chan_paths = di_path.split(',') if split_lines else (di_path,)
-        for chan_path in chan_paths:
-            self.chans.append(chan_path)
-            self._mx_task.CreateDIChan(chan_path, '', Val.ChanForAllLines)
-
-    def add_DO_channel(self, do):
-        self._assert_io_type('DO')
-        do_path = do if isinstance(do, basestring) else do.path
-        self.chans.append(do_path)
-        self._mx_task.CreateDOChan(do_path, '', Val.ChanForAllLines)
-
-    def set_AO_only_onboard_mem(self, channel, onboard_only):
-        self._mx_task.SetAOUseOnlyOnBrdMem(channel, onboard_only)
-
-    @check_units(timeout='?s')
-    def read_AI_scalar(self, timeout=None):
-        self._assert_io_type('AI')
-        timeout_s = float(-1. if timeout is None else timeout.m_as('s'))
-        value = self._mx_task.ReadAnalogScalarF64(timeout_s)
-        return Q_(value, 'V')
-
-    @check_units(timeout='?s')
-    def read_AI_channels(self, samples=-1, timeout=None):
-        """Perform an AI read and get a dict containing the AI buffers"""
-        self._assert_io_type('AI')
-        samples = int(samples)
-        timeout_s = float(-1. if timeout is None else timeout.m_as('s'))
-
-        if samples == -1:
-            buf_size = self._mx_task.GetBufInputBufSize() * len(self.chans)
-        else:
-            buf_size = samples * len(self.chans)
-
-        data, n_samples_read = self._mx_task.ReadAnalogF64(samples, timeout_s, Val.GroupByChannel,
-                                                           buf_size)
-        res = {}
-        for i, ch_name in enumerate(self.chans):
-            start = i * n_samples_read
-            stop = (i+1) * n_samples_read
-            res[ch_name] = Q_(data[start:stop], 'V')
-        res['t'] = Q_(np.linspace(0, n_samples_read/self.fsamp.m_as('Hz'),
-                                  n_samples_read, endpoint=False), 's')
-        return res
-
-    @check_units(value='V', timeout='?s')
-    def write_AO_scalar(self, value, timeout=None):
-        self._assert_io_type('AO')
-        timeout_s = float(-1. if timeout is None else timeout.m_as('s'))
-        self._mx_task.WriteAnalogScalarF64(True, timeout_s, float(value.m_as('V')))
-
-    @check_units(timeout='?s')
-    def read_DI_scalar(self, timeout=None):
-        self._assert_io_type('DI')
-        timeout_s = float(-1. if timeout is None else timeout.m_as('s'))
-        value = self._mx_task.ReadDigitalScalarU32(timeout_s)
-        return value
-
-    @check_units(timeout='?s')
-    def read_DI_channels(self, samples=-1, timeout=None):
-        """Perform a DI read and get a dict containing the DI buffers"""
-        self._assert_io_type('DI')
-        is_scalar = False  # self.fsamp is None
-        samples = int(samples)
-        timeout_s = float(-1. if timeout is None else timeout.m_as('s'))
-
-        if is_scalar:
-            buf_size = 1 * len(self.chans)
-        elif samples == -1:
-            buf_size = self.input_buf_size * len(self.chans)
-        else:
-            buf_size = samples * len(self.chans)
-
-        #res = self._mx_task.ReadDigitalLines(samples, timeout_s, Val.GroupByChannel, buf_size)
-        #data, n_samples_per_chan_read, n_bytes_per_samp = res
-        res = self._mx_task.ReadDigitalU32(samples, timeout_s, Val.GroupByChannel, buf_size)
-        data, n_samples_per_chan_read = res
-        res = {}
-        for i, ch_name in enumerate(self.chans):
-            start = i * n_samples_per_chan_read
-            stop = (i+1) * n_samples_per_chan_read
-            ch_res = data[start] if is_scalar else data[start:stop]
-            res[ch_name] = self._reorder_digital_int(ch_res)
-
-        if self.fsamp is not None:
-            end_t = (n_samples_per_chan_read-1) / self.fsamp.m_as('Hz')
-            res['t'] = Q_(np.linspace(0., end_t, n_samples_per_chan_read), 's')
-        return res
-
-    def _reorder_digital_int(self, data):
-        """Reorders the bits of a digital int returned by DAQmx based on the line order."""
-        # TODO: Support multiple DI channels
-        lines = self.chans[0].split(',')
-        if len(lines) == 1:
-            return data.astype(bool)
-
-        line_pairs = []
-        ports = []
-        for line_path in lines:
-            dev, port, line = line_path.split('/')
-            line_pairs.append((port, line))
-            if port not in ports:
-                ports.append(port)
-
-        port_bytes = {}
-        for i, port_name in enumerate(ports):
-            port_byte = ((0xFF << 8*i) & data) >> 8*i
-            port_bytes[port_name] = port_byte
-
-        out = np.zeros(data.shape)
-        for i, (port_name, line_name) in enumerate(line_pairs):
-            line_num = int(line_name.replace('line', ''))
-            port_byte = port_bytes[port_name]
-            out += ((port_byte & (1 << line_num)) >> line_num) << i
-        return out
-
-    @check_units(timeout='?s')
-    def write_DO_scalar(self, value, timeout=None):
-        self._assert_io_type('DO')
-        timeout_s = float(-1. if timeout is None else timeout.m_as('s'))
-        self._mx_task.WriteDigitalScalarU32(True, timeout_s, value)
-
-    @check_units(timeout='?s')
-    def wait_until_done(self, timeout=None):
-        timeout_s = float(-1. if timeout is None else timeout.m_as('s'))
-        self._mx_task.WaitUntilTaskDone(timeout_s)
-
-    def overwrite(self, overwrite):
-        """Set whether to overwrite samples in the buffer that have not been read yet."""
-        val = Val.OverwriteUnreadSamps if overwrite else Val.DoNotOverwriteUnreadSamps
-        self._mx_task.SetReadOverWrite(val)
-
-    @check_enums(relative_to=RelativeTo)
-    def relative_to(self, relative_to):
-        self._mx_task.SetReadRelativeTo(relative_to.value)
-
-    def offset(self, offset):
-        self._mx_task.SetReadOffset(offset)
-
-    def write_AO_channels(self, data, timeout=-1.0, autostart=True):
-        if timeout != -1.0:
-            timeout = float(Q_(timeout).m_as('s'))
-        arr = np.concatenate([data[ao].m_as('V') for ao in self.chans]).astype(np.float64)
-        n_samples = list(data.values())[0].magnitude.size
-        self._mx_task.WriteAnalogF64(n_samples, autostart, timeout, Val.GroupByChannel, arr)
-
-
-class Channel(object):
-    def __hash__(self):
-        return hash(self.path)
-
-    def __eq__(self, other):
-        if isinstance(other, Channel):
-            return self.path == other.path
-        else:
-            return self.path == other
-
-
-class AnalogIn(Channel):
-    type = 'AI'
-
-    def __init__(self, daq, chan_name):
-        self.daq = daq
-        self.name = chan_name
-        self.path = '{}/{}'.format(daq.name, chan_name)
-        self._mtask = None
-
-    @check_enums(term_cfg=TerminalConfig)
-    def _add_to_minitask(self, minitask, term_cfg='default'):
-        min, max = self.daq._max_AI_range()
-        mx_task = minitask._mx_task
-        mx_task.CreateAIVoltageChan(self.path, '', term_cfg.value, min.m_as('V'), max.m_as('V'),
-                                    Val.Volts, '')
-
-    @check_units(duration='?s', fsamp='?Hz')
-    def read(self, duration=None, fsamp=None, n_samples=None, vmin=None, vmax=None,
-             reserve_timeout=None):
-        """Read one or more analog input samples.
-
-        By default, reads and returns a single sample. If two of `duration`, `fsamp`,
-        and `n_samples` are given, an array of samples is read and returned.
-
-        Parameters
-        ----------
-        duration : Quantity
-            How long to read from the analog input, specified as a Quantity.
-            Use with `fsamp` or `n_samples`.
-        fsamp : Quantity
-            The sample frequency, specified as a Quantity. Use with `duration`
-            or `n_samples`.
-        n_samples : int
-            The number of samples to read. Use with `duration` or `fsamp`.
-
-        Returns
-        -------
-        data : scalar or array Quantity
-            The data that was read from analog input.
-        """
-        with self.daq._create_mini_task('AI') as mtask:
-            mtask.add_AI_channel(self, vmin=vmin, vmax=vmax)
-
-            num_args_specified = num_not_none(duration, fsamp, n_samples)
-            if num_args_specified == 0:
-                mtask.verify()
-                mtask.reserve_with_timeout(reserve_timeout)
-                data = mtask.read_AI_scalar()
-            elif num_args_specified == 2:
-                fsamp, n_samples = handle_timing_params(duration, fsamp, n_samples)
-                mtask.config_timing(fsamp, n_samples)
-                mtask.verify()
-                mtask.reserve_with_timeout(reserve_timeout)
-                data = mtask.read_AI_channels()
-            else:
-                raise DAQError("Must specify 0 or 2 of duration, fsamp, and n_samples")
-        return data
-
-    def start_reading(self, fsamp=None, vmin=None, vmax=None, overwrite=False,
-                      relative_to=RelativeTo.CurrReadPos, offset=0, buf_size=10):
-        self._mtask = mtask = self.daq._create_mini_task('AI')
-        mtask.add_AI_channel(self, vmin=vmin, vmax=vmax)
-        mtask.config_timing(fsamp, buf_size, mode=SampleMode.continuous)
-        mtask.overwrite(overwrite)
-        mtask.relative_to(relative_to)
-        mtask.offset(offset)
-        self._mtask.start()
-
-    def read_sample(self, timeout=None):
-        try:
-            return self._mtask.read_AI_scalar(timeout)
-        except DAQError as e:
-            if e.code == NiceNI.ErrorSamplesNotYetAvailable:
-                return None
-            raise
-
-    def stop_reading(self):
-        self._mtask.stop()
-        self._mtask = None
-
-
-class AnalogOut(Channel):
-    type = 'AO'
-
-    def __init__(self, daq, chan_name):
-        self.daq = daq
-        self.name = chan_name
-        self.path = '{}/{}'.format(daq.name, chan_name)
-
-    def _add_to_minitask(self, minitask):
-        min, max = self.daq._max_AO_range()
-        mx_task = minitask._mx_task
-        mx_task.CreateAOVoltageChan(self.path, '', min.m_as('V'), max.m_as('V'), Val.Volts, '')
-
-    @check_units(duration='?s', fsamp='?Hz')
-    def read(self, duration=None, fsamp=None, n_samples=None):
-        """Read one or more analog output samples.
-
-        Not supported by all DAQ models; requires the appropriate internal channel.
-
-        By default, reads and returns a single sample. If two of `duration`, `fsamp`,
-        and `n_samples` are given, an array of samples is read and returned.
-
-        Parameters
-        ----------
-        duration : Quantity
-            How long to read from the analog output, specified as a Quantity.
-            Use with `fsamp` or `n_samples`.
-        fsamp : Quantity
-            The sample frequency, specified as a Quantity. Use with `duration`
-            or `n_samples`.
-        n_samples : int
-            The number of samples to read. Use with `duration` or `fsamp`.
-
-        Returns
-        -------
-        data : scalar or array Quantity
-            The data that was read from analog output.
-        """
-        with self.daq._create_mini_task('AO') as mtask:
-            internal_ch_name = '{}/_{}_vs_aognd'.format(self.daq.name, self.name)
-            try:
-                mtask.add_AI_channel(internal_ch_name)
-            except DAQError as e:
-                if e.code != NiceNI.ErrorPhysicalChanDoesNotExist:
-                    raise
-                raise NotSupportedError("DAQ model does not have the internal channel required "
-                                        "to sample the output voltage")
-
-            num_args_specified = sum(int(arg is not None) for arg in (duration, fsamp, n_samples))
-
-            if num_args_specified == 0:
-                data = mtask.read_AI_scalar()
-            elif num_args_specified == 2:
-                fsamp, n_samples = handle_timing_params(duration, fsamp, n_samples)
-                mtask.config_timing(fsamp, n_samples)
-                data = mtask.read_AI_channels()
-            else:
-                raise DAQError("Must specify 0 or 2 of duration, fsamp, and n_samples")
-        return data
-
-    @check_units(duration='?s', fsamp='?Hz', freq='?Hz')
-    def write(self, data, duration=None, reps=None, fsamp=None, freq=None, onboard=True):
-        """Write a value or array to the analog output.
-
-        If `data` is a scalar value, it is written to output and the function
-        returns immediately. If `data` is an array of values, a buffered write
-        is performed, writing each value in sequence at the rate determined by
-        `duration` and `fsamp` or `freq`. You must specify either `fsamp` or
-        `freq`.
-
-        When writing an array, this function blocks until the output sequence
-        has completed.
-
-        Parameters
-        ----------
-        data : scalar or array Quantity
-            The value or values to output, passed in Volt-compatible units.
-        duration : Quantity, optional
-            Used when writing arrays of data. This is how long the entirety of
-            the output lasts, specified as a second-compatible Quantity. If
-            `duration` is longer than a single period of data, the waveform
-            will repeat. Use either this or `reps`, not both. If neither is
-            given, waveform is output once.
-        reps : int or float, optional
-            Used when writing arrays of data. This is how many times the
-            waveform is repeated. Use either this or `duration`, not both. If
-            neither is given, waveform is output once.
-        fsamp: Quantity, optional
-            Used when writing arrays of data. This is the sample frequency,
-            specified as a Hz-compatible Quantity. Use either this or `freq`,
-            not both.
-        freq : Quantity, optional
-            Used when writing arrays of data. This is the frequency of the
-            *overall waveform*, specified as a Hz-compatible Quantity. Use
-            either this or `fsamp`, not both.
-        onboard : bool, optional
-            Use only onboard memory. Defaults to True. If False, all data will
-            be continually buffered from the PC memory, even if it is only
-            repeating a small number of samples many times.
-        """
-        if isscalar(data):
-            return self._write_scalar(data)
-
-        if num_not_none(fsamp, freq) != 1:
-            raise DAQError("Need one and only one of `fsamp` or `freq`")
-        if fsamp is None:
-            fsamp = freq * len(data)
-
-        if num_not_none(duration, reps) == 2:
-            raise DAQError("Can use at most one of `duration` or `reps`, not both")
-        if duration is None:
-            duration = (reps or 1) * len(data) / fsamp
-
-        fsamp, n_samples = handle_timing_params(duration, fsamp, len(data))
-
-        with self.daq._create_mini_task('AO') as mtask:
-            mtask.add_AO_channel(self)
-            mtask.set_AO_only_onboard_mem(self.path, onboard)
-            mtask.config_timing(fsamp, n_samples)
-            mtask.write_AO_channels({self.path: data})
-            mtask.wait_until_done()
-
-    def _write_scalar(self, value):
-        with self.daq._create_mini_task('AO') as mtask:
-            mtask.add_AO_channel(self)
-            mtask.write_AO_scalar(value)
-
-
-def isscalar(value):
-    if isinstance(value, Q_):
-        value = value.magnitude
-    return np.isscalar(value)
-
-
-class Counter(Channel):
-    pass
-
-
-class VirtualDigitalChannel(Channel):
-    type = 'DIO'
-
-    def __init__(self, daq, line_pairs):
-        self.daq = daq
-        self.line_pairs = line_pairs
-        self.direction = None
-        self.name = self._generate_name()
-        self.num_lines = len(line_pairs)
-        self.ports = []
-        for port_name, line_name in line_pairs:
-            if port_name not in self.ports:
-                self.ports.append(port_name)
-
-    def _generate_name(self):
-        """Fold up ranges. e.g. 1,2,3,4 -> 1:4"""
-        port_start = None
-        line_start, prev_line = None, None
-        name = ''
-
-        def get_num(name):
-            return int(name[4:])
-
-        for port, line in self.line_pairs:
-            lineno = get_num(line)
-            if port_start is None:
-                port_start = get_num(port)
-                name += '+port{}.'.format(port_start)
-
-            if line_start is None:
-                line_start = lineno
-                name += str(line_start)
-            elif lineno != prev_line + 1:
-                # This line doesn't continue the existing range
-                line_start = lineno
-                if lineno != line_start:
-                    name += ':{}'.format(prev_line)
-                name += '+port{}.{}'.format(port_start, line_start)
-
-            prev_line = lineno
-        if lineno != line_start:
-            name += ':{}'.format(prev_line)
-
-        name = name.replace('.0:7', '')
-        return name[1:]
-
-    @property
-    def path(self):
-        """Get DAQmx-style name of this channel"""
-        return ','.join([self._get_line_path(pair) for pair in self.line_pairs])
-
-    def _get_line_path(self, line_pair):
-        return '{}/{}/{}'.format(self.daq.name, line_pair[0], line_pair[1])
-
-    def __getitem__(self, key):
-        if isinstance(key, slice):
-            # Follow NI syntax convention where end of slice is included
-            start = 0 if key.start is None else key.start
-            stop = len(self.line_pairs) if key.stop is None else key.stop
-
-            if start <= stop:
-                stop2 = None if key.stop is None else key.stop+1
-                sl = slice(key.start, stop2, 1)
-            else:
-                stop2 = None if stop == 0 else stop-1
-                sl = slice(key.start, stop2, -1)
-            pairs = self.line_pairs[sl]
-        else:
-            pairs = [self.line_pairs[key]]
-        return VirtualDigitalChannel(self.daq, pairs)
-
-    def __add__(self, other):
-        """Concatenate two VirtualDigitalChannels"""
-        if not isinstance(other, VirtualDigitalChannel):
-            return NotImplemented
-        line_pairs = []
-        line_pairs.extend(self.line_pairs)
-        line_pairs.extend(other.line_pairs)
-        return VirtualDigitalChannel(self.daq, line_pairs)
-
-    def _create_DO_int(self, value):
-        """Convert nice value to that required by write_DO_scalar()"""
-        out_val = 0
-        for i, (port_name, line_name) in enumerate(self.line_pairs):
-            line_num = int(line_name.replace('line', ''))
-            bit = (value & (1 << i)) >> i
-            byte = bit << line_num
-            byte_num = self.ports.index(port_name)
-            out_val += byte << 8*byte_num
-        return out_val
-
-    def _parse_DI_int(self, value):
-        if self.num_lines == 1:
-            return bool(value)
-
-        port_bytes = {}
-        for i, port_name in enumerate(self.ports):
-            port_byte = ((0xFF << 8*i) & value) >> 8*i
-            port_bytes[port_name] = int(port_byte)
-
-        out = 0
-        for i, (port_name, line_name) in enumerate(self.line_pairs):
-            line_num = int(line_name.replace('line', ''))
-            port_byte = port_bytes[port_name]
-            out += ((port_byte & (1 << line_num)) >> line_num) << i
-        return out
-
-    @check_units(duration='?s', fsamp='?Hz')
-    def read(self, duration=None, fsamp=None, n_samples=None):
-        """Read one or more digital input samples.
-
-        - By default, reads and returns a single sample
-        - If only `n_samples` is given, uses `OnDemand` (software) timing
-        - If two of `duration`, `fsamp`, and `n_samples` are given, uses hardware timing
-
-        Parameters
-        ----------
-        duration : Quantity
-            How long to read from the digital input, specified as a Quantity. Use with `fsamp` or
-            `n_samples`.
-        fsamp : Quantity
-            The sample frequency, specified as a Quantity. Use with `duration` or `n_samples`.
-        n_samples : int
-            The number of samples to read.
-
-        Returns
-        -------
-        data : int or int array
-            The data that was read from analog output.
-
-        For a single-line channel, each sample is a bool. For a multi-line channel, each sample is
-        an int--the lowest bit of the int was read from the first digital line, the second from the
-        second line, and so forth.
-        """
-        with self.daq._create_mini_task('DI') as minitask:
-            minitask.add_DI_channel(self)
-            num_args_specified = sum(int(arg is not None) for arg in (duration, fsamp, n_samples))
-
-            if num_args_specified == 0:
-                data = minitask.read_DI_scalar()
-                data = self._parse_DI_int(data)
-            elif num_args_specified == 2:
-                fsamp, n_samples = handle_timing_params(duration, fsamp, n_samples)
-                minitask.config_timing(fsamp, n_samples)
-                data = minitask.read_DI_channels()
-            elif n_samples is not None:
-                data = minitask.read_DI_channels(samples=n_samples)
-            else:
-                raise DAQError("Must specify nothing, fsamp only, or two of duration, fsamp, "
-                               "and n_samples")
-        return data
-
-    def write(self, value):
-        """Write a value to the digital output channel
-
-        Parameters
-        ----------
-        value : int or bool
-            An int representing the digital values to write. The lowest bit of
-            the int is written to the first digital line, the second to the
-            second, and so forth. For a single-line DO channel, can be a bool.
-        """
-        with self.daq._create_mini_task('DO') as t:
-            t.add_DO_channel(self)
-            t.write_DO_scalar(self._create_DO_int(value))
-
-    def write_sequence(self, data, duration=None, reps=None, fsamp=None, freq=None, onboard=True,
-                       clock=''):
-        """Write an array of samples to the digital output channel
-
-        Outputs a buffered digital waveform, writing each value in sequence at
-        the rate determined by `duration` and `fsamp` or `freq`. You must
-        specify either `fsamp` or `freq`.
-
-        This function blocks until the output sequence has completed.
-
-        Parameters
-        ----------
-        data : array or list of ints or bools
-            The sequence of samples to output. For a single-line DO channel,
-            samples can be bools.
-        duration : Quantity, optional
-            How long the entirety of the output lasts, specified as a
-            second-compatible Quantity. If `duration` is longer than a single
-            period of data, the waveform will repeat. Use either this or
-            `reps`, not both. If neither is given, waveform is output once.
-        reps : int or float, optional
-            How many times the waveform is repeated. Use either this or
-            `duration`, not both. If neither is given, waveform is output once.
-        fsamp: Quantity, optional
-            This is the sample frequency, specified as a Hz-compatible
-            Quantity. Use either this or `freq`, not both.
-        freq : Quantity, optional
-            This is the frequency of the *overall waveform*, specified as a
-            Hz-compatible Quantity. Use either this or `fsamp`, not both.
-        onboard : bool, optional
-            Use only onboard memory. Defaults to True. If False, all data will
-            be continually buffered from the PC memory, even if it is only
-            repeating a small number of samples many times.
-        """
-        if (fsamp is None) == (freq is None):
-            raise Exception("Need one and only one of 'fsamp' or 'freq'")
-        if fsamp is None:
-            fsamp = Q_(freq)*len(data)
-        else:
-            fsamp = Q_(fsamp)
-
-        if (duration is not None) and (reps is not None):
-            raise Exception("Can use at most one of `duration` or `reps`, not both")
-        if duration is None:
-            duration = (reps or 1)*len(data)/fsamp
-        fsamp, n_samples = handle_timing_params(duration, fsamp, len(data))
-
-        with self.daq._create_mini_task('DO') as t:
-            t.add_DO_channel(self)
-            t.set_DO_only_onboard_mem(self.path, onboard)
-            t.config_timing(fsamp, n_samples, clock=clock)
-            t.write_DO_channels({self.name: data}, [self])
-            t.t.WaitUntilTaskDone(-1)
-
-    def as_input(self):
-        copy = VirtualDigitalChannel(self.daq, self.line_pairs)
-        copy.type = 'DI'
-        return copy
-
-    def as_output(self):
-        copy = VirtualDigitalChannel(self.daq, self.line_pairs)
-        copy.type = 'DO'
-        return copy
-
-
-class NIDAQ(DAQ):
-    mx = NiceNI
-
-    def _initialize(self):
-        self.name = self._paramset['name']
-        self._dev = self.mx.Device(self.name)
-        self._load_analog_channels()
-        self._load_internal_channels()
-        self._load_digital_ports()
-
-    def Task(self, *args):
-        return Task(*args)
-
-    def _create_mini_task(self, io_type):
-        return MiniTask(self, io_type)
-
-    def _load_analog_channels(self):
-        for ai_name in self._basenames(self._dev.GetDevAIPhysicalChans()):
-            setattr(self, ai_name, AnalogIn(self, ai_name))
-
-        for ao_name in self._basenames(self._dev.GetDevAOPhysicalChans()):
-            setattr(self, ao_name, AnalogOut(self, ao_name))
-
-    def _load_internal_channels(self):
-        ch_names = _internal_channels.get(self.product_category)
-        for ch_name in ch_names:
-            setattr(self, ch_name, AnalogIn(self, ch_name))
-
-    def _load_digital_ports(self):
-        # Need to handle general case of DI and DO ports, can't assume they're always the same...
-        ports = {}
-        for line_path in self._dev.GetDevDILines().decode().split(','):
-            port_name, line_name = line_path.rsplit('/', 2)[-2:]
-            if port_name not in ports:
-                ports[port_name] = []
-            ports[port_name].append(line_name)
-
-        for port_name, line_names in ports.items():
-            line_pairs = [(port_name, l) for l in line_names]
-            chan = VirtualDigitalChannel(self, line_pairs)
-            setattr(self, port_name, chan)
-
-    def _AI_ranges(self):
-        data = self._dev.GetDevAIVoltageRngs()
-        pairs = []
-        for i in range(0, len(data), 2):
-            if data[i] == 0 and data[i+1] == 0:
-                break
-            pairs.append((data[i] * u.V, data[i+1] * u.V))
-        return pairs
-
-    def _AO_ranges(self):
-        data = self._dev.GetDevAOVoltageRngs()
-        pairs = []
-        for i in range(0, len(data), 2):
-            if data[i] == 0 and data[i+1] == 0:
-                break
-            pairs.append((data[i] * u.V, data[i+1] * u.V))
-        return pairs
-
-    def _max_AI_range(self):
-        """The min an max voltage of the widest AI range available"""
-        return max(self._AI_ranges(), key=(lambda pair: pair[1] - pair[0]))
-
-    def _max_AO_range(self):
-        """The min an max voltage of the widest AO range available"""
-        return max(self._AO_ranges(), key=(lambda pair: pair[1] - pair[0]))
-
-    @staticmethod
-    def _basenames(names):
-        return [path.rsplit('/', 1)[-1] for path in names.decode().split(',')]
-
-    product_type = property(lambda self: self._dev.GetDevProductType())
-    product_category = property(lambda self: ProductCategory(self._dev.GetDevProductCategory()))
-    serial = property(lambda self: self._dev.GetDevSerialNum())
+# -*- coding: utf-8 -*-
+# Copyright 2016-2017 Nate Bogdanowicz
+from __future__ import division
+from past.builtins import unicode, basestring
+
+import sys
+import time
+from enum import Enum, EnumMeta
+from collections import OrderedDict
+import numpy as np
+from nicelib import NiceLib, NiceObjectDef, load_lib
+
+from ... import Q_, u
+from .. import ParamSet
+from ...errors import Error, TimeoutError
+from ..util import check_units, check_enums, as_enum
+from . import DAQ
+
+_INST_PARAMS = ['name', 'serial', 'model']
+_INST_CLASSES = ['NIDAQ']
+
+__all__ = ['NIDAQ', 'AnalogIn', 'AnalogOut', 'VirtualDigitalChannel', 'SampleMode', 'EdgeSlope',
+           'TerminalConfig', 'RelativeTo', 'ProductCategory', 'DAQError']
+
+
+# Monkey patch NiceObjectDef until it supports a similar method
+def add_sig_pattern(self, sigs, names):
+    """
+    `sigs` : sequence of pairs (`pattern`, `sig`)
+        Each `sig` is an ordinary sig, and `pattern` is a string pattern which will be completed
+        with each of the names given, using `str.format()`
+    `names` : sequence of strings
+    """
+    for name in names:
+        for pattern, sig in sigs:
+            func_name = pattern.format(name)
+            self.attrs[func_name] = sig
+    self.names = set(self.attrs.keys())
+
+
+NiceObjectDef.add_sig_pattern = add_sig_pattern
+
+
+def to_bytes(value, codec='utf-8'):
+    """Encode a unicode string as bytes or pass through an existing bytes object"""
+    if isinstance(value, bytes):
+        return value
+    elif isinstance(value, unicode):
+        value.encode(codec)
+    else:
+        return bytes(value)
+
+
+def call_with_timeout(func, timeout):
+    """Call a function repeatedly until successful or timeout elapses
+
+    timeout : float or None
+        If None, only try to call `func` once. If negative, try until successful. If nonnegative,
+        try for up to `timeout` seconds. If a non-None timeout is given, hides any exceptions that
+        `func` causes. If timeout elapses, raises a TimeoutError.
+    """
+    if timeout is None:
+        return func()
+
+    cur_time = start_time = time.time()
+    max_time = start_time + float(timeout)
+    while cur_time <= max_time:
+        try:
+            return func()
+        except:
+            pass
+        cur_time = time.time()
+
+    raise TimeoutError
+
+
+def list_instruments():
+    dev_names = NiceNI.GetSysDevNames().decode().split(',')
+    paramsets = []
+    for dev_name in dev_names:
+        dev_name = dev_name.strip("'")
+        if not dev_name:
+            continue
+
+        paramset = ParamSet(NIDAQ,
+                            name=dev_name,
+                            serial=NiceNI.GetDevSerialNum(dev_name),
+                            model=NiceNI.GetDevProductType(dev_name))
+        paramsets.append(paramset)
+    return paramsets
+
+
+class DAQError(Error):
+    def __init__(self, code):
+        msg = "({}) {}".format(code, NiceNI.GetExtendedErrorInfo())
+        self.code = code
+        super(DAQError, self).__init__(msg)
+
+
+class NotSupportedError(DAQError):
+    pass
+
+
+info = load_lib('ni', __package__)
+ffilib = info._ffilib
+
+
+class NiceNI(NiceLib):
+    _info = info
+    _prefix = ('DAQmxBase_', 'DAQmx_', 'DAQmx')
+    _buflen = 1024
+    _use_numpy = True
+
+    def _ret(code):
+        if code != 0:
+            raise DAQError(code)
+
+    GetErrorString = ('in', 'buf', 'len')
+    GetSysDevNames = ('buf', 'len')
+    GetExtendedErrorInfo = ('buf', 'len=2048')
+    CreateTask = ('in', 'out')
+
+    Task = NiceObjectDef(doc="A Nice-wrapped NI Task", attrs={
+        'StartTask': ('in'),
+        'StopTask': ('in'),
+        'ClearTask': ('in'),
+        'WaitUntilTaskDone': ('in', 'in'),
+        'IsTaskDone': ('in', 'out'),
+        'TaskControl': ('in', 'in'),
+        'CreateAIVoltageChan': ('in', 'in', 'in', 'in', 'in', 'in', 'in', 'in'),
+        'CreateAOVoltageChan': ('in', 'in', 'in', 'in', 'in', 'in', 'in'),
+        'CreateDIChan': ('in', 'in', 'in', 'in'),
+        'CreateDOChan': ('in', 'in', 'in', 'in'),
+        'ReadAnalogF64': ('in', 'in', 'in', 'in', 'arr', 'len=in', 'out', 'ignore'),
+        'ReadAnalogScalarF64': ('in', 'in', 'out', 'ignore'),
+        'ReadDigitalScalarU32': ('in', 'in', 'out', 'ignore'),
+        'ReadDigitalU32': ('in', 'in', 'in', 'in', 'arr', 'len=in', 'out', 'ignore'),
+        'ReadDigitalLines': ('in', 'in', 'in', 'in', 'arr', 'len=in', 'out', 'out', 'ignore'),
+        'WriteAnalogF64': ('in', 'in', 'in', 'in', 'in', 'in', 'out', 'ignore'),
+        'WriteAnalogScalarF64': ('in', 'in', 'in', 'in', 'ignore'),
+        'WriteDigitalScalarU32': ('in', 'in', 'in', 'in', 'ignore'),
+        'CfgSampClkTiming': ('in', 'in', 'in', 'in', 'in', 'in'),
+        'CfgImplicitTiming': ('in', 'in', 'in'),
+        'CfgOutputBuffer': ('in', 'in'),
+        'CfgDigEdgeStartTrig': ('in', 'in', 'in'),
+        'GetAOUseOnlyOnBrdMem': ('in', 'in', 'out'),
+        'SetAOUseOnlyOnBrdMem': ('in', 'in', 'in'),
+        'GetBufInputOnbrdBufSize': ('in', 'out'),
+    })
+
+    Task.add_sig_pattern((
+        ('Get{}', ('in', 'out')),
+        ('Set{}', ('in', 'in')),
+    ),(
+        'SampTimingType',
+        'SampQuantSampMode',
+        'ReadOffset',
+        'ReadRelativeTo',
+        'ReadOverWrite',
+        'SampQuantSampPerChan',
+        'BufInputBufSize',
+        'BufOutputBufSize',
+        'BufOutputOnbrdBufSize',
+    ))
+
+    Device = NiceObjectDef({
+        # Device properties
+        'GetDevIsSimulated': ('in', 'out'),
+        'GetDevProductCategory': ('in', 'out'),
+        'GetDevProductType': ('in', 'buf', 'len'),
+        'GetDevProductNum': ('in', 'out'),
+        'GetDevSerialNum': ('in', 'out'),
+        'GetDevAccessoryProductTypes': ('in', 'buf', 'len=20'),
+        'GetDevAccessoryProductNums': ('in', 'arr', 'len=20'),
+        'GetDevAccessorySerialNums': ('in', 'arr', 'len=20'),
+        'GetCarrierSerialNum': ('in', 'out'),
+        'GetDevChassisModuleDevNames': ('in', 'buf', 'len'),
+        'GetDevAnlgTrigSupported': ('in', 'out'),
+        'GetDevDigTrigSupported': ('in', 'out'),
+
+        # AI Properties
+        'GetDevAIPhysicalChans': ('in', 'buf', 'len'),
+        'GetDevAISupportedMeasTypes': ('in', 'arr', 'len=32'),
+        'GetDevAIMaxSingleChanRate': ('in', 'out'),
+        'GetDevAIMaxMultiChanRate': ('in', 'out'),
+        'GetDevAIMinRate': ('in', 'out'),
+        'GetDevAISimultaneousSamplingSupported': ('in', 'out'),
+        'GetDevAISampModes': ('in', 'arr', 'len=3'),
+        'GetDevAITrigUsage': ('in', 'out'),
+        'GetDevAIVoltageRngs': ('in', 'arr', 'len=32'),
+        'GetDevAIVoltageIntExcitDiscreteVals': ('in', 'arr', 'len=32'),
+        'GetDevAIVoltageIntExcitRangeVals': ('in', 'arr', 'len=32'),
+        'GetDevAICurrentRngs': ('in', 'arr', 'len=32'),
+        'GetDevAICurrentIntExcitDiscreteVals': ('in', 'arr', 'len=32'),
+        'GetDevAIBridgeRngs': ('in', 'arr', 'len=32'),
+        'GetDevAIResistanceRngs': ('in', 'arr', 'len=32'),
+        'GetDevAIFreqRngs': ('in', 'arr', 'len=32'),
+        'GetDevAIGains': ('in', 'arr', 'len=32'),
+        'GetDevAICouplings': ('in', 'out'),
+        'GetDevAILowpassCutoffFreqDiscreteVals': ('in', 'arr', 'len=32'),
+        'GetDevAILowpassCutoffFreqRangeVals': ('in', 'arr', 'len=32'),
+        'GetAIDigFltrTypes': ('in', 'arr', 'len=5'),
+        'GetDevAIDigFltrLowpassCutoffFreqDiscreteVals': ('in', 'arr', 'len=32'),
+        'GetDevAIDigFltrLowpassCutoffFreqRangeVals': ('in', 'arr', 'len=32'),
+
+        # AO Properties
+        'GetDevAOPhysicalChans': ('in', 'buf', 'len'),
+        'GetDevAOSupportedOutputTypes': ('in', 'arr', 'len=3'),
+        'GetDevAOSampClkSupported': ('in', 'out'),
+        'GetDevAOSampModes': ('in', 'arr', 'len=3'),
+        'GetDevAOMaxRate': ('in', 'out'),
+        'GetDevAOMinRate': ('in', 'out'),
+        'GetDevAOTrigUsage': ('in', 'out'),
+        'GetDevAOVoltageRngs': ('in', 'arr', 'len=32'),
+        'GetDevAOCurrentRngs': ('in', 'arr', 'len=32'),
+        'GetDevAOGains': ('in', 'arr', 'len=32'),
+
+        # DI Properties
+        'GetDevDILines': ('in', 'buf', 'len'),
+        'GetDevDIPorts': ('in', 'buf', 'len'),
+        'GetDevDIMaxRate': ('in', 'out'),
+        'GetDevDITrigUsage': ('in', 'out'),
+
+        # DO Properties
+        'GetDevDOLines': ('in', 'buf', 'len'),
+        'GetDevDOPorts': ('in', 'buf', 'len'),
+        'GetDevDOMaxRate': ('in', 'out'),
+        'GetDevDOTrigUsage': ('in', 'out'),
+
+        # CI Properties
+        'GetDevCIPhysicalChans': ('in', 'buf', 'len'),
+        'GetDevCISupportedMeasTypes': ('in', 'arr', 'len=15'),
+        'GetDevCITrigUsage': ('in', 'out'),
+        'GetDevCISampClkSupported': ('in', 'out'),
+        'GetDevCISampModes': ('in', 'arr', 'len=3'),
+        'GetDevCIMaxSize': ('in', 'out'),
+        'GetDevCIMaxTimebase': ('in', 'out'),
+
+        # CO Properties
+        'GetDevCOPhysicalChans': ('in', 'buf', 'len'),
+        'GetDevCOSupportedOutputTypes': ('in', 'arr', 'len=3'),
+        'GetDevCOSampClkSupported': ('in', 'out'),
+        'GetDevCOSampModes': ('in', 'arr', 'len=3'),
+        'GetDevCOTrigUsage': ('in', 'out'),
+        'GetDevCOMaxSize': ('in', 'out'),
+        'GetDevCOMaxTimebase': ('in', 'out'),
+
+        # Other Device Properties
+        'GetDevTEDSHWTEDSSupported': ('in', 'out'),
+        'GetDevNumDMAChans': ('in', 'out'),
+        'GetDevBusType': ('in', 'out'),
+        'GetDevPCIBusNum': ('in', 'out'),
+        'GetDevPCIDevNum': ('in', 'out'),
+        'GetDevPXIChassisNum': ('in', 'out'),
+        'GetDevPXISlotNum': ('in', 'out'),
+        'GetDevCompactDAQChassisDevName': ('in', 'buf', 'len'),
+        'GetDevCompactDAQSlotNum': ('in', 'out'),
+        'GetDevTCPIPHostname': ('in', 'buf', 'len'),
+        'GetDevTCPIPEthernetIP': ('in', 'buf', 'len'),
+        'GetDevTCPIPWirelessIP': ('in', 'buf', 'len'),
+        'GetDevTerminals': ('in', 'buf', 'len=2048'),
+    })
+
+    #Device = NiceObjectDef({
+    #    'GetDevProductType': ('in', 'buf', 'len'),
+    #    'GetDev(AI|AO|CI|CO)PhysicalChans': ('in', 'buf', 'len'),
+    #    'GetDevAIVoltageRngs': ('in', 'arr20', 'len'),
+    #    'GetDevProductCategory': ('in', 'out'),
+    #})
+
+ffi = NiceNI._info._ffi
+
+
+if 'sphinx' in sys.modules:
+    # Use mock class to allow sphinx to import this module
+    class Values(object):
+        def __getattr__(self, name):
+            return name
+else:
+    class Values(object):
+        pass
+
+Val = Values()
+for name, attr in NiceNI.__dict__.items():
+    if name.startswith('Val_'):
+        setattr(Val, name[4:], attr)
+
+
+class ValEnumMeta(EnumMeta):
+    """Enum metaclass that looks up values and removes undefined members"""
+    @classmethod
+    def __prepare__(metacls, cls, bases, **kwds):
+        return {}
+
+    def __init__(cls, *args, **kwds):
+        super(ValEnumMeta, cls).__init__(*args)
+
+    def __new__(metacls, cls, bases, clsdict, **kwds):
+        # Look up values, exclude nonexistent ones
+        for name, value in list(clsdict.items()):
+            try:
+                clsdict[name] = getattr(Val, value)
+            except AttributeError:
+                del clsdict[name]
+
+        enum_dict = super(ValEnumMeta, metacls).__prepare__(cls, bases, **kwds)
+        # Must add members this way because _EnumDict.update() doesn't do everything needed
+        for name, value in clsdict.items():
+            enum_dict[name] = value
+        return super(ValEnumMeta, metacls).__new__(metacls, cls, bases, enum_dict, **kwds)
+
+
+ValEnum = ValEnumMeta('ValEnum', (Enum,), {})
+
+
+class SampleMode(ValEnum):
+    finite = 'FiniteSamps'
+    continuous = 'ContSamps'
+    hwtimed = 'HWTimedSinglePoint'
+
+
+class SampleTiming(ValEnum):
+    sample_clk = 'SampClk'
+    burst_handshake = 'BurstHandshake'
+    handshake = 'Handshake'
+    on_demand = 'OnDemand'
+    change_detection = 'ChangeDetection'
+    pipelined_sample_clk = 'PipelinedSampClk'
+
+
+class EdgeSlope(ValEnum):
+    rising = 'RisingSlope'
+    falling = 'FallingSlope'
+
+
+class TerminalConfig(ValEnum):
+    default = 'Cfg_Default'
+    RSE = 'RSE'
+    NRSE = 'NRSE'
+    diff = 'Diff'
+    pseudo_diff = 'PseudoDiff'
+
+
+class RelativeTo(ValEnum):
+    FirstSample = 'FirstSample'
+    CurrReadPos = 'CurrReadPos'
+    RefTrig = 'RefTrig'
+    FirstPretrigSamp = 'FirstPretrigSamp'
+    MostRecentSamp = 'MostRecentSamp'
+
+
+class ProductCategory(ValEnum):
+    MSeriesDAQ = 'MSeriesDAQ'
+    XSeriesDAQ = 'XSeriesDAQ'
+    ESeriesDAQ = 'ESeriesDAQ'
+    SSeriesDAQ = 'SSeriesDAQ'
+    BSeriesDAQ = 'BSeriesDAQ'
+    SCSeriesDAQ = 'SCSeriesDAQ'
+    USBDAQ = 'USBDAQ'
+    AOSeries = 'AOSeries'
+    DigitalIO = 'DigitalIO'
+    TIOSeries = 'TIOSeries'
+    DynamicSignalAcquisition = 'DynamicSignalAcquisition'
+    Switches = 'Switches'
+    CompactDAQChassis = 'CompactDAQChassis'
+    CSeriesModule = 'CSeriesModule'
+    SCXIModule = 'SCXIModule'
+    SCCConnectorBlock = 'SCCConnectorBlock'
+    SCCModule = 'SCCModule'
+    NIELVIS = 'NIELVIS'
+    NetworkDAQ = 'NetworkDAQ'
+    SCExpress = 'SCExpress'
+    Unknown = 'Unknown'
+
+
+# Manually taken from NI's support docs since there doesn't seem to be a DAQmx function to do
+# this... This list should include all possible internal channels for each type of device, and some
+# of these channels will not exist on a given device.
+_internal_channels = {
+    ProductCategory.MSeriesDAQ:
+        ['_aignd_vs_aignd', '_ao0_vs_aognd', '_ao1_vs_aognd', '_ao2_vs_aognd', '_ao3_vs_aognd',
+         '_calref_vs_aignd', '_aignd_vs_aisense', '_aignd_vs_aisense2', '_calSrcHi_vs_aignd',
+         '_calref_vs_calSrcHi', '_calSrcHi_vs_calSrcHi', '_aignd_vs_calSrcHi',
+         '_calSrcMid_vs_aignd', '_calSrcLo_vs_aignd', '_ai0_vs_calSrcHi', '_ai8_vs_calSrcHi',
+         '_boardTempSensor_vs_aignd', '_PXI_SCXIbackplane_vs_aignd'],
+    ProductCategory.XSeriesDAQ:
+        ['_aignd_vs_aignd', '_ao0_vs_aognd', '_ao1_vs_aognd', '_ao2_vs_aognd', '_ao3_vs_aognd',
+         '_calref_vs_aignd', '_aignd_vs_aisense', '_aignd_vs_aisense2', '_calSrcHi_vs_aignd',
+         '_calref_vs_calSrcHi', '_calSrcHi_vs_calSrcHi', '_aignd_vs_calSrcHi',
+         '_calSrcMid_vs_aignd', '_calSrcLo_vs_aignd', '_ai0_vs_calSrcHi', '_ai8_vs_calSrcHi',
+         '_boardTempSensor_vs_aignd'],
+    ProductCategory.ESeriesDAQ:
+        ['_aognd_vs_aognd', '_aognd_vs_aignd', '_ao0_vs_aognd', '_ao1_vs_aognd',
+         '_calref_vs_calref', '_calref_vs_aignd', '_ao0_vs_calref', '_ao1_vs_calref',
+         '_ao1_vs_ao0', '_boardTempSensor_vs_aignd', '_aignd_vs_aignd', '_caldac_vs_aignd',
+         '_caldac_vs_calref', '_PXI_SCXIbackplane_vs_aignd'],
+    ProductCategory.SSeriesDAQ:
+        ['_external_channel', '_aignd_vs_aignd', '_aognd_vs_aognd', '_aognd_vs_aignd',
+         '_ao0_vs_aognd', '_ao1_vs_aognd', '_calref_vs_calref', '_calref_vs_aignd',
+         '_ao0_vs_calref', '_ao1_vs_calref', '_calSrcHi_vs_aignd', '_calref_vs_calSrcHi',
+         '_calSrcHi_vs_calSrcHi', '_aignd_vs_calSrcHi', '_calSrcMid_vs_aignd',
+         '_calSrcMid_vs_calSrcHi'],
+    ProductCategory.SCSeriesDAQ:
+        ['_external_channel', '_aignd_vs_aignd', '_calref_vs_aignd', '_calSrcHi_vs_aignd',
+         '_aignd_vs_calSrcHi', '_calref_vs_calSrcHi', '_calSrcHi_vs_calSrcHi',
+         '_aipos_vs_calSrcHi', '_aineg_vs_calSrcHi', '_cjtemp0', '_cjtemp1', '_cjtemp2',
+         '_cjtemp3', '_cjtemp4', '_cjtemp5', '_cjtemp6', '_cjtemp7', '_aignd_vs_aignd0',
+         '_aignd_vs_aignd1'],
+    ProductCategory.USBDAQ:
+        ['_cjtemp', '_cjtemp0', '_cjtemp1', '_cjtemp2', '_cjtemp3'],
+    ProductCategory.DynamicSignalAcquisition:
+        ['_external_channel', '_5Vref_vs_aignd', '_ao0_vs_ao0neg', '_ao1_vs_ao1neg',
+         '_aignd_vs_aignd', '_ref_sqwv_vs_aignd'],
+    ProductCategory.CSeriesModule:
+        ['_aignd_vs_aignd', '_calref_vs_aignd', '_cjtemp', '_cjtemp0', '_cjtemp1', '_cjtemp2',
+         '_aignd_vs_aisense', 'calSrcHi_vs_aignd', 'calref_vs_calSrcHi', '_calSrcHi_vs_calSrcHi',
+         '_aignd_vs_calSrcHi', '_calSrcMid_vs_aignd', '_boardTempSensor_vs_aignd',
+         '_ao0_vs_calSrcHi', '_ai8_vs_calSrcHi', '_cjtemp3', '_ctr0', '_ctr1', '_freqout', '_ctr2',
+         '_ctr3'],
+    ProductCategory.SCXIModule:
+        ['_cjTemp', '_cjTemp0', '_cjTemp1', '_cjTemp2', '_cjTemp3', '_cjTemp4', '_cjTemp5',
+         '_cjTemp6', '_cjTemp7', '_pPos0', '_pPos1', '_pPos2', '_pPos3', '_pPos4', '_pPos5',
+         '_pPos6', '_pPos7', '_pNeg0', '_pNeg1', '_pNeg2', '_pNeg3', '_pNeg4', '_pNeg5',
+         '_pNeg6', '_pNeg7', '_Vex0', '_Vex1', '_Vex2', '_Vex3', '_Vex4', '_Vex5', '_Vex6',
+         '_Vex7', '_Vex8', '_Vex9', '_Vex10', '_Vex11', '_Vex12', '_Vex13', '_Vex14', '_Vex15',
+         '_Vex16', '_Vex17', '_Vex18', '_Vex19', '_Vex20', '_Vex21', '_Vex22', '_Vex23',
+         '_IexNeg0', '_IexNeg1', '_IexNeg2', '_IexNeg3', '_IexNeg4', '_IexNeg5', '_IexNeg6',
+         '_IexNeg7', '_IexNeg8', '_IexNeg9', '_IexNeg10', '_IexNeg11', '_IexNeg12', '_IexNeg13',
+         '_IexNeg14', '_IexNeg15', '_IexNeg16', '_IexNeg17', '_IexNeg18', '_IexNeg19', '_IexNeg20',
+         '_IexNeg21', '_IexNeg22', '_IexNeg23', '_IexPos0', '_IexPos1', '_IexPos2', '_IexPos3',
+         '_IexPos4', '_IexPos5', '_IexPos6', '_IexPos7', '_IexPos8', '_IexPos9', '_IexPos10',
+         '_IexPos11', '_IexPos12', '_IexPos13', '_IexPos14', '_IexPos15', '_IexPos16', '_IexPos17',
+         '_IexPos18', '_IexPos19', '_IexPos20', '_IexPos21', '_IexPos22', '_IexPos23'],
+    ProductCategory.NIELVIS:
+        ['_aignd_vs_aignd', '_ao0_vs_aognd', '_ao1_vs_aognd', '_calref_vs_aignd',
+         '_aignd_vs_aisense', '_aignd_vs_aisense2', '_calSrcHi_vs_aignd', '_calref_vs_calSrcHi',
+         '_calSrcHi_vs_calSrcHi', '_aignd_vs_calSrcHi', '_calSrcMid_vs_aignd',
+         '_calSrcLo_vs_aignd', '_ai0_vs_calSrcHi', '_ai8_vs_calSrcHi', '_boardTempSensor_vs_aignd',
+         '_ai16', '_ai17', '_ai18', '_ai19', '_ai20', '_ai21', '_ai22', '_ai23', '_ai24', '_ai25',
+         '_ai26', '_ai27', '_ai28', '_ai29', '_ai30', '_ai31', '_vpsPosCurrent', '_vpsNegCurrent',
+         '_vpsPos_vs_gnd', '_vpsNeg_vs_gnd', '_dutNeg', '_base', '_dutPos', '_fgenImpedance',
+         '_ao0Impedance'],
+}
+
+
+@check_units(duration='?s', fsamp='?Hz')
+def handle_timing_params(duration, fsamp, n_samples):
+    if duration is not None:
+        if fsamp is not None:
+            n_samples = int((duration * fsamp).to(''))  # Exclude endpoint
+        elif n_samples is not None:
+            if n_samples <= 0:
+                raise ValueError("`n_samples` must be greater than zero")
+            fsamp = (n_samples - 1) / duration
+    return fsamp, n_samples
+
+
+def num_not_none(*args):
+    return sum(int(arg is not None) for arg in args)
+
+
+class Task(object):
+    """A high-level task that can synchronize use of multiple channel types.
+
+    Note that true DAQmx tasks can only include one type of channel (e.g. AI).
+    To run multiple synchronized reads/writes, we need to make one MiniTask for
+    each type, then use the same sample clock for each.
+    """
+    def __init__(self, *args):
+        """Creates a task that uses the given channels.
+
+        Each arg can either be a Channel or a tuple of (Channel, name_str)
+        """
+        self._trig_set_up = False
+        self.fsamp = None
+        self.n_samples = 1
+        self.is_scalar = True
+
+        self.channels = OrderedDict()
+        self._mtasks = {}
+        self.AOs, self.AIs, self.DOs, self.DIs, self.COs, self.CIs = [], [], [], [], [], []
+        TYPED_CHANNELS = {'AO': self.AOs, 'AI': self.AIs, 'DO': self.DOs,
+                          'DI': self.DIs, 'CO': self.COs, 'CI': self.CIs}
+        for arg in args:
+            if isinstance(arg, Channel):
+                channel = arg
+                name = channel.name
+            else:
+                channel, name = arg
+
+            if name in self.channels:
+                raise Exception("Duplicate channel name {}".format(name))
+
+            if channel.type not in self._mtasks:
+                self._mtasks[channel.type] = MiniTask(channel.daq, channel.type)
+
+            self.channels[name] = channel
+            channel._add_to_minitask(self._mtasks[channel.type])
+
+            TYPED_CHANNELS[channel.type].append(channel)
+        self._setup_master_channel()
+
+    def _setup_master_channel(self):
+        master_clock = ''
+        self.master_trig = ''
+        self.master_type = None
+        for ch_type in ['AI', 'AO', 'DI', 'DO']:
+            if ch_type in self._mtasks:
+                devname = ''
+                for ch in self.channels.values():
+                    if ch.type == ch_type:
+                        devname = ch.daq.name
+                        break
+                master_clock = '/{}/{}/SampleClock'.format(devname, ch_type.lower())
+                self.master_trig = '/{}/{}/StartTrigger'.format(devname, ch_type.lower())
+                self.master_type = ch_type
+                break
+
+    @check_enums(mode=SampleMode, edge=EdgeSlope)
+    @check_units(duration='?s', fsamp='?Hz')
+    def set_timing(self, duration=None, fsamp=None, n_samples=None, mode='finite', edge='rising',
+                   clock=''):
+        self.edge = edge
+        num_args_specified = num_not_none(duration, fsamp, n_samples)
+        if num_args_specified == 0:
+            self.n_samples = 1
+        elif num_args_specified == 2:
+            self.fsamp, self.n_samples = handle_timing_params(duration, fsamp, n_samples)
+            for ch_type, mtask in self._mtasks.items():
+                mtask.config_timing(self.fsamp, self.n_samples, mode, self.edge, '')
+        else:
+            raise DAQError("Must specify 0 or 2 of duration, fsamp, and n_samples")
+
+    def _setup_triggers(self):
+        for ch_type, mtask in self._mtasks.items():
+            if ch_type != self.master_type:
+                mtask._mx_task.CfgDigEdgeStartTrig(self.master_trig, self.edge.value)
+        self._trig_set_up = True
+
+    def run(self, write_data=None):
+        """Run a task from start to finish
+
+        Writes output data, starts the task, reads input data, stops the task, then returns the
+        input data. Will wait indefinitely for the data to be received. If you need more control,
+        you may instead prefer to use `write()`, `read()`, `start()`, `stop()`, etc. directly.
+        """
+        if not self._trig_set_up:
+            self._setup_triggers()
+
+        self.write(write_data, autostart=False)
+        self.start()
+        read_data = self.read()
+        self.stop()
+
+        return read_data
+
+    @check_units(timeout='?s')
+    def read(self, timeout=None):
+        timeout_s = float(-1. if timeout is None else timeout.m_as('s'))
+        read_data = self._read_AI_channels(timeout_s)
+        return read_data
+
+    def write(self, write_data, autostart=True):
+        """Write data to the output channels.
+
+        Useful when you need finer-grained control than `run()` provides.
+        """
+        # Need to make sure we get data array for each output channel (AO, DO, CO...)
+        for ch_name, ch in self.channels.items():
+            if ch.type in ('AO', 'DO', 'CO'):
+                if write_data is None:
+                    raise ValueError("Must provide write_data if using output channels")
+                elif ch_name not in write_data:
+                    raise ValueError('write_data missing an array for output channel {}'
+                                     .format(ch_name))
+
+        # Then set up writes for each channel, don't auto-start
+        self._write_AO_channels(write_data, autostart=autostart)
+        # self.write_DO_channels()
+        # self.write_CO_channels()
+
+    def verify(self):
+        """Verify the Task.
+
+        This transitions all subtasks to the `verified` state. See the NI documentation for details
+        on the Task State model.
+        """
+        for mtask in self._mtasks.values():
+            mtask.verify()
+
+    def reserve(self):
+        """Reserve the Task.
+
+        This transitions all subtasks to the `reserved` state. See the NI documentation for details
+        on the Task State model.
+        """
+        for mtask in self._mtasks.values():
+            mtask.reserve()
+
+    def unreserve(self):
+        """Unreserve the Task.
+
+        This transitions all subtasks to the `verified` state. See the NI documentation for details
+        on the Task State model.
+        """
+        for mtask in self._mtasks.values():
+            mtask.unreserve()
+
+    def abort(self):
+        """Abort the Task.
+
+        This transitions all subtasks to the `verified` state. See the NI documentation for details
+        on the Task State model.
+        """
+        for mtask in self._mtasks.values():
+            mtask.abort()
+
+    def commit(self):
+        """Commit the Task.
+
+        This transitions all subtasks to the `committed` state. See the NI documentation for details
+        on the Task State model.
+        """
+        for mtask in self._mtasks.values():
+            mtask.commit()
+
+    def start(self):
+        """Start the Task.
+
+        This transitions all subtasks to the `running` state. See the NI documentation for details
+        on the Task State model.
+        """
+        for ch_type, mtask in self._mtasks.items():
+            if ch_type != self.master_type:
+                mtask.start()
+        self._mtasks[self.master_type].start()  # Start the master last
+
+    def stop(self):
+        """Stop the Task and return it to the state it was in before it started.
+
+        This transitions all subtasks to the state they in were before they were started, either due
+        to an explicit `start()` or a call to `write()` with `autostart` set to True. See the NI
+        documentation for details on the Task State model.
+        """
+        self._mtasks[self.master_type].stop()  # Stop the master first
+        for ch_type, mtask in self._mtasks.items():
+            if ch_type != self.master_type:
+                mtask.stop()
+
+    def clear(self):
+        """Clear the task and release its resources.
+
+        This clears all subtasks and releases their resources, aborting them first if necessary.
+        """
+        for mtask in self._mtasks.values():
+            mtask.clear()
+
+    def _read_AI_channels(self, timeout_s):
+        """ Returns a dict containing the AI buffers. """
+        is_scalar = self.fsamp is None
+        mx_task = self._mtasks['AI']._mx_task
+        buf_size = self.n_samples * len(self.AIs)
+        data, n_samps_read = mx_task.ReadAnalogF64(-1, timeout_s, Val.GroupByChannel, buf_size)
+
+        res = {}
+        for i, ch in enumerate(self.AIs):
+            start = i * n_samps_read
+            stop = (i + 1) * n_samps_read
+            ch_data = data[start:stop] if not is_scalar else data[start]
+            res[ch.path] = Q_(ch_data, 'V')
+
+        if is_scalar:
+            res['t'] = Q_(0., 's')
+        else:
+            end_t = (n_samps_read-1)/self.fsamp.m_as('Hz') if self.fsamp is not None else 0
+            res['t'] = Q_(np.linspace(0., end_t, n_samps_read), 's')
+        return res
+
+    def _write_AO_channels(self, data, autostart=True):
+        if 'AO' not in self._mtasks:
+            return
+        mx_task = self._mtasks['AO']._mx_task
+        ao_names = [name for (name, ch) in self.channels.items() if ch.type == 'AO']
+        arr = np.concatenate([Q_(data[ao]).to('V').magnitude for ao in ao_names])
+        arr = arr.astype(np.float64)
+        n_samps_per_chan = list(data.values())[0].magnitude.size
+        mx_task.WriteAnalogF64(n_samps_per_chan, autostart, -1., Val.GroupByChannel, arr)
+
+    def __enter__(self):
+        return self
+
+    def __exit__(self, type, value, traceback):
+        try:
+            self.stop()
+        except:
+            if value is None:
+                raise  # Only raise new error from StopTask if we started with one
+        finally:
+            self.clear()  # Always clean up our memory
+
+    def __del__(self):
+        self.clear()
+
+
+def mk_property(name, conv_in, conv_out, doc=None):
+    getter_name = 'Get' + name
+    setter_name = 'Set' + name
+
+    def fget(mtask):
+        getter = getattr(mtask._mx_task, getter_name)
+        return conv_out(getter())
+
+    def fset(mtask, value):
+        setter = getattr(mtask._mx_task, setter_name)
+        setter(conv_in(value))
+
+    return property(fget, fset, doc=doc)
+
+
+def enum_property(name, enum_type, doc=None):
+    return mk_property(name,
+                       conv_in=lambda x: as_enum(enum_type, x).value,
+                       conv_out=enum_type,
+                       doc=doc)
+
+
+def int_property(name, doc=None):
+    return mk_property(name, conv_in=int, conv_out=int, doc=doc)
+
+
+class MiniTask(object):
+    def __init__(self, daq, io_type):
+        self.daq = daq
+        handle = NiceNI.CreateTask('')
+        self._mx_task = NiceNI.Task(handle)
+        self.io_type = io_type
+        self.chans = []
+        self.fsamp = None
+
+    def __enter__(self):
+        return self
+
+    def __exit__(self, type, value, traceback):
+        try:
+            self.stop()
+        except:
+            if value is None:
+                raise  # Only raise new error from StopTask if we started with one
+        finally:
+            self.clear()  # Always clean up our memory
+
+    sample_timing_type = enum_property('SampTimingType', SampleTiming)
+    sample_mode = enum_property('SampQuantSampMode', SampleMode)
+    samples_per_channel = int_property('SampQuantSampPerChan')
+    input_buf_size = int_property('BufInputBufSize')
+    output_buf_size = int_property('BufOutputBufSize')
+    output_onboard_buf_size = int_property('BufOutputOnbrdBufSize')
+
+    @property
+    def input_onboard_buf_size(self):
+        return self._mx_task.GetBufInputOnbrdBufSize()
+
+    @check_enums(mode=SampleMode, edge=EdgeSlope)
+    @check_units(fsamp='Hz')
+    def config_timing(self, fsamp, n_samples, mode='finite', edge='rising', clock=''):
+        clock = to_bytes(clock)
+        self._mx_task.CfgSampClkTiming(clock, fsamp.m_as('Hz'), edge.value, mode.value, n_samples)
+
+        # Save for later
+        self.n_samples = n_samples
+        self.fsamp = fsamp
+
+    def reserve(self):
+        self._mx_task.TaskControl(Val.Task_Reserve)
+
+    def unreserve(self):
+        self._mx_task.TaskControl(Val.Task_Unreserve)
+
+    def abort(self):
+        self._mx_task.TaskControl(Val.Task_Abort)
+
+    def reserve_with_timeout(self, timeout):
+        """Try, multiple times if necessary, to reserve the hardware resources needed for the task
+
+        If `timeout` is None, only tries once. Otherwise, tries repeatedly until successful, raising
+        a TimeoutError if the given timeout elapses. To retry without limit, use a negative
+        `timeout`.
+        """
+        call_with_timeout(self.reserve, timeout)
+
+    def verify(self):
+        self._mx_task.TaskControl(Val.Task_Verify)
+
+    def commit(self):
+        self._mx_task.TaskControl(Val.Task_Commit)
+
+    def start(self):
+        self._mx_task.StartTask()
+
+    def stop(self):
+        self._mx_task.StopTask()
+
+    def clear(self):
+        self._mx_task.ClearTask()
+
+    def _assert_io_type(self, io_type):
+        if io_type != self.io_type:
+            raise TypeError("MiniTask must have io_type '{}' for this operation, but is of "
+                            "type '{}'".format(io_type, self.io_type))
+
+    @check_enums(term_cfg=TerminalConfig)
+    @check_units(vmin='?V', vmax='?V')
+    def add_AI_channel(self, ai, term_cfg='default', vmin=None, vmax=None):
+        self._assert_io_type('AI')
+        ai_path = ai if isinstance(ai, basestring) else ai.path
+        self.chans.append(ai_path)
+        default_min, default_max = self.daq._max_AI_range()
+        vmin = default_min if vmin is None else vmin
+        vmax = default_max if vmax is None else vmax
+        self._mx_task.CreateAIVoltageChan(ai_path, '', term_cfg.value, vmin.m_as('V'),
+                                          vmax.m_as('V'), Val.Volts, '')
+
+    def add_AO_channel(self, ao):
+        self._assert_io_type('AO')
+        ao_path = ao if isinstance(ao, basestring) else ao.path
+        self.chans.append(ao_path)
+        min, max = self.daq._max_AI_range()
+        self._mx_task.CreateAOVoltageChan(ao_path, '', min.m_as('V'), max.m_as('V'), Val.Volts, '')
+
+    def add_DI_channel(self, di, split_lines=False):
+        self._assert_io_type('DI')
+        di_path = di if isinstance(di, basestring) else di.path
+        chan_paths = di_path.split(',') if split_lines else (di_path,)
+        for chan_path in chan_paths:
+            self.chans.append(chan_path)
+            self._mx_task.CreateDIChan(chan_path, '', Val.ChanForAllLines)
+
+    def add_DO_channel(self, do):
+        self._assert_io_type('DO')
+        do_path = do if isinstance(do, basestring) else do.path
+        self.chans.append(do_path)
+        self._mx_task.CreateDOChan(do_path, '', Val.ChanForAllLines)
+
+    def set_AO_only_onboard_mem(self, channel, onboard_only):
+        self._mx_task.SetAOUseOnlyOnBrdMem(channel, onboard_only)
+
+    @check_units(timeout='?s')
+    def read_AI_scalar(self, timeout=None):
+        self._assert_io_type('AI')
+        timeout_s = float(-1. if timeout is None else timeout.m_as('s'))
+        value = self._mx_task.ReadAnalogScalarF64(timeout_s)
+        return Q_(value, 'V')
+
+    @check_units(timeout='?s')
+    def read_AI_channels(self, samples=-1, timeout=None):
+        """Perform an AI read and get a dict containing the AI buffers"""
+        self._assert_io_type('AI')
+        samples = int(samples)
+        timeout_s = float(-1. if timeout is None else timeout.m_as('s'))
+
+        if samples == -1:
+            buf_size = self._mx_task.GetBufInputBufSize() * len(self.chans)
+        else:
+            buf_size = samples * len(self.chans)
+
+        data, n_samples_read = self._mx_task.ReadAnalogF64(samples, timeout_s, Val.GroupByChannel,
+                                                           buf_size)
+        res = {}
+        for i, ch_name in enumerate(self.chans):
+            start = i * n_samples_read
+            stop = (i+1) * n_samples_read
+            res[ch_name] = Q_(data[start:stop], 'V')
+        res['t'] = Q_(np.linspace(0, n_samples_read/self.fsamp.m_as('Hz'),
+                                  n_samples_read, endpoint=False), 's')
+        return res
+
+    @check_units(value='V', timeout='?s')
+    def write_AO_scalar(self, value, timeout=None):
+        self._assert_io_type('AO')
+        timeout_s = float(-1. if timeout is None else timeout.m_as('s'))
+        self._mx_task.WriteAnalogScalarF64(True, timeout_s, float(value.m_as('V')))
+
+    @check_units(timeout='?s')
+    def read_DI_scalar(self, timeout=None):
+        self._assert_io_type('DI')
+        timeout_s = float(-1. if timeout is None else timeout.m_as('s'))
+        value = self._mx_task.ReadDigitalScalarU32(timeout_s)
+        return value
+
+    @check_units(timeout='?s')
+    def read_DI_channels(self, samples=-1, timeout=None):
+        """Perform a DI read and get a dict containing the DI buffers"""
+        self._assert_io_type('DI')
+        is_scalar = False  # self.fsamp is None
+        samples = int(samples)
+        timeout_s = float(-1. if timeout is None else timeout.m_as('s'))
+
+        if is_scalar:
+            buf_size = 1 * len(self.chans)
+        elif samples == -1:
+            buf_size = self.input_buf_size * len(self.chans)
+        else:
+            buf_size = samples * len(self.chans)
+
+        #res = self._mx_task.ReadDigitalLines(samples, timeout_s, Val.GroupByChannel, buf_size)
+        #data, n_samples_per_chan_read, n_bytes_per_samp = res
+        res = self._mx_task.ReadDigitalU32(samples, timeout_s, Val.GroupByChannel, buf_size)
+        data, n_samples_per_chan_read = res
+        res = {}
+        for i, ch_name in enumerate(self.chans):
+            start = i * n_samples_per_chan_read
+            stop = (i+1) * n_samples_per_chan_read
+            ch_res = data[start] if is_scalar else data[start:stop]
+            res[ch_name] = self._reorder_digital_int(ch_res)
+
+        if self.fsamp is not None:
+            end_t = (n_samples_per_chan_read-1) / self.fsamp.m_as('Hz')
+            res['t'] = Q_(np.linspace(0., end_t, n_samples_per_chan_read), 's')
+        return res
+
+    def _reorder_digital_int(self, data):
+        """Reorders the bits of a digital int returned by DAQmx based on the line order."""
+        # TODO: Support multiple DI channels
+        lines = self.chans[0].split(',')
+        if len(lines) == 1:
+            return data.astype(bool)
+
+        line_pairs = []
+        ports = []
+        for line_path in lines:
+            dev, port, line = line_path.split('/')
+            line_pairs.append((port, line))
+            if port not in ports:
+                ports.append(port)
+
+        port_bytes = {}
+        for i, port_name in enumerate(ports):
+            port_byte = ((0xFF << 8*i) & data) >> 8*i
+            port_bytes[port_name] = port_byte
+
+        out = np.zeros(data.shape)
+        for i, (port_name, line_name) in enumerate(line_pairs):
+            line_num = int(line_name.replace('line', ''))
+            port_byte = port_bytes[port_name]
+            out += ((port_byte & (1 << line_num)) >> line_num) << i
+        return out
+
+    @check_units(timeout='?s')
+    def write_DO_scalar(self, value, timeout=None):
+        self._assert_io_type('DO')
+        timeout_s = float(-1. if timeout is None else timeout.m_as('s'))
+        self._mx_task.WriteDigitalScalarU32(True, timeout_s, value)
+
+    @check_units(timeout='?s')
+    def wait_until_done(self, timeout=None):
+        timeout_s = float(-1. if timeout is None else timeout.m_as('s'))
+        self._mx_task.WaitUntilTaskDone(timeout_s)
+
+    def overwrite(self, overwrite):
+        """Set whether to overwrite samples in the buffer that have not been read yet."""
+        val = Val.OverwriteUnreadSamps if overwrite else Val.DoNotOverwriteUnreadSamps
+        self._mx_task.SetReadOverWrite(val)
+
+    @check_enums(relative_to=RelativeTo)
+    def relative_to(self, relative_to):
+        self._mx_task.SetReadRelativeTo(relative_to.value)
+
+    def offset(self, offset):
+        self._mx_task.SetReadOffset(offset)
+
+    def write_AO_channels(self, data, timeout=-1.0, autostart=True):
+        if timeout != -1.0:
+            timeout = float(Q_(timeout).m_as('s'))
+        arr = np.concatenate([data[ao].m_as('V') for ao in self.chans]).astype(np.float64)
+        n_samples = list(data.values())[0].magnitude.size
+        self._mx_task.WriteAnalogF64(n_samples, autostart, timeout, Val.GroupByChannel, arr)
+
+
+class Channel(object):
+    def __hash__(self):
+        return hash(self.path)
+
+    def __eq__(self, other):
+        if isinstance(other, Channel):
+            return self.path == other.path
+        else:
+            return self.path == other
+
+
+class AnalogIn(Channel):
+    type = 'AI'
+
+    def __init__(self, daq, chan_name):
+        self.daq = daq
+        self.name = chan_name
+        self.path = '{}/{}'.format(daq.name, chan_name)
+        self._mtask = None
+
+    @check_enums(term_cfg=TerminalConfig)
+    def _add_to_minitask(self, minitask, term_cfg='default'):
+        min, max = self.daq._max_AI_range()
+        mx_task = minitask._mx_task
+        mx_task.CreateAIVoltageChan(self.path, '', term_cfg.value, min.m_as('V'), max.m_as('V'),
+                                    Val.Volts, '')
+
+    @check_units(duration='?s', fsamp='?Hz')
+    def read(self, duration=None, fsamp=None, n_samples=None, vmin=None, vmax=None,
+             reserve_timeout=None):
+        """Read one or more analog input samples.
+
+        By default, reads and returns a single sample. If two of `duration`, `fsamp`,
+        and `n_samples` are given, an array of samples is read and returned.
+
+        Parameters
+        ----------
+        duration : Quantity
+            How long to read from the analog input, specified as a Quantity.
+            Use with `fsamp` or `n_samples`.
+        fsamp : Quantity
+            The sample frequency, specified as a Quantity. Use with `duration`
+            or `n_samples`.
+        n_samples : int
+            The number of samples to read. Use with `duration` or `fsamp`.
+
+        Returns
+        -------
+        data : scalar or array Quantity
+            The data that was read from analog input.
+        """
+        with self.daq._create_mini_task('AI') as mtask:
+            mtask.add_AI_channel(self, vmin=vmin, vmax=vmax)
+
+            num_args_specified = num_not_none(duration, fsamp, n_samples)
+            if num_args_specified == 0:
+                mtask.verify()
+                mtask.reserve_with_timeout(reserve_timeout)
+                data = mtask.read_AI_scalar()
+            elif num_args_specified == 2:
+                fsamp, n_samples = handle_timing_params(duration, fsamp, n_samples)
+                mtask.config_timing(fsamp, n_samples)
+                mtask.verify()
+                mtask.reserve_with_timeout(reserve_timeout)
+                data = mtask.read_AI_channels()
+            else:
+                raise DAQError("Must specify 0 or 2 of duration, fsamp, and n_samples")
+        return data
+
+    def start_reading(self, fsamp=None, vmin=None, vmax=None, overwrite=False,
+                      relative_to=RelativeTo.CurrReadPos, offset=0, buf_size=10):
+        self._mtask = mtask = self.daq._create_mini_task('AI')
+        mtask.add_AI_channel(self, vmin=vmin, vmax=vmax)
+        mtask.config_timing(fsamp, buf_size, mode=SampleMode.continuous)
+        mtask.overwrite(overwrite)
+        mtask.relative_to(relative_to)
+        mtask.offset(offset)
+        self._mtask.start()
+
+    def read_sample(self, timeout=None):
+        try:
+            return self._mtask.read_AI_scalar(timeout)
+        except DAQError as e:
+            if e.code == NiceNI.ErrorSamplesNotYetAvailable:
+                return None
+            raise
+
+    def stop_reading(self):
+        self._mtask.stop()
+        self._mtask = None
+
+
+class AnalogOut(Channel):
+    type = 'AO'
+
+    def __init__(self, daq, chan_name):
+        self.daq = daq
+        self.name = chan_name
+        self.path = '{}/{}'.format(daq.name, chan_name)
+
+    def _add_to_minitask(self, minitask):
+        min, max = self.daq._max_AO_range()
+        mx_task = minitask._mx_task
+        mx_task.CreateAOVoltageChan(self.path, '', min.m_as('V'), max.m_as('V'), Val.Volts, '')
+
+    @check_units(duration='?s', fsamp='?Hz')
+    def read(self, duration=None, fsamp=None, n_samples=None):
+        """Read one or more analog output samples.
+
+        Not supported by all DAQ models; requires the appropriate internal channel.
+
+        By default, reads and returns a single sample. If two of `duration`, `fsamp`,
+        and `n_samples` are given, an array of samples is read and returned.
+
+        Parameters
+        ----------
+        duration : Quantity
+            How long to read from the analog output, specified as a Quantity.
+            Use with `fsamp` or `n_samples`.
+        fsamp : Quantity
+            The sample frequency, specified as a Quantity. Use with `duration`
+            or `n_samples`.
+        n_samples : int
+            The number of samples to read. Use with `duration` or `fsamp`.
+
+        Returns
+        -------
+        data : scalar or array Quantity
+            The data that was read from analog output.
+        """
+        with self.daq._create_mini_task('AO') as mtask:
+            internal_ch_name = '{}/_{}_vs_aognd'.format(self.daq.name, self.name)
+            try:
+                mtask.add_AI_channel(internal_ch_name)
+            except DAQError as e:
+                if e.code != NiceNI.ErrorPhysicalChanDoesNotExist:
+                    raise
+                raise NotSupportedError("DAQ model does not have the internal channel required "
+                                        "to sample the output voltage")
+
+            num_args_specified = sum(int(arg is not None) for arg in (duration, fsamp, n_samples))
+
+            if num_args_specified == 0:
+                data = mtask.read_AI_scalar()
+            elif num_args_specified == 2:
+                fsamp, n_samples = handle_timing_params(duration, fsamp, n_samples)
+                mtask.config_timing(fsamp, n_samples)
+                data = mtask.read_AI_channels()
+            else:
+                raise DAQError("Must specify 0 or 2 of duration, fsamp, and n_samples")
+        return data
+
+    @check_units(duration='?s', fsamp='?Hz', freq='?Hz')
+    def write(self, data, duration=None, reps=None, fsamp=None, freq=None, onboard=True):
+        """Write a value or array to the analog output.
+
+        If `data` is a scalar value, it is written to output and the function
+        returns immediately. If `data` is an array of values, a buffered write
+        is performed, writing each value in sequence at the rate determined by
+        `duration` and `fsamp` or `freq`. You must specify either `fsamp` or
+        `freq`.
+
+        When writing an array, this function blocks until the output sequence
+        has completed.
+
+        Parameters
+        ----------
+        data : scalar or array Quantity
+            The value or values to output, passed in Volt-compatible units.
+        duration : Quantity, optional
+            Used when writing arrays of data. This is how long the entirety of
+            the output lasts, specified as a second-compatible Quantity. If
+            `duration` is longer than a single period of data, the waveform
+            will repeat. Use either this or `reps`, not both. If neither is
+            given, waveform is output once.
+        reps : int or float, optional
+            Used when writing arrays of data. This is how many times the
+            waveform is repeated. Use either this or `duration`, not both. If
+            neither is given, waveform is output once.
+        fsamp: Quantity, optional
+            Used when writing arrays of data. This is the sample frequency,
+            specified as a Hz-compatible Quantity. Use either this or `freq`,
+            not both.
+        freq : Quantity, optional
+            Used when writing arrays of data. This is the frequency of the
+            *overall waveform*, specified as a Hz-compatible Quantity. Use
+            either this or `fsamp`, not both.
+        onboard : bool, optional
+            Use only onboard memory. Defaults to True. If False, all data will
+            be continually buffered from the PC memory, even if it is only
+            repeating a small number of samples many times.
+        """
+        if isscalar(data):
+            return self._write_scalar(data)
+
+        if num_not_none(fsamp, freq) != 1:
+            raise DAQError("Need one and only one of `fsamp` or `freq`")
+        if fsamp is None:
+            fsamp = freq * len(data)
+
+        if num_not_none(duration, reps) == 2:
+            raise DAQError("Can use at most one of `duration` or `reps`, not both")
+        if duration is None:
+            duration = (reps or 1) * len(data) / fsamp
+
+        fsamp, n_samples = handle_timing_params(duration, fsamp, len(data))
+
+        with self.daq._create_mini_task('AO') as mtask:
+            mtask.add_AO_channel(self)
+            mtask.set_AO_only_onboard_mem(self.path, onboard)
+            mtask.config_timing(fsamp, n_samples)
+            mtask.write_AO_channels({self.path: data})
+            mtask.wait_until_done()
+
+    def _write_scalar(self, value):
+        with self.daq._create_mini_task('AO') as mtask:
+            mtask.add_AO_channel(self)
+            mtask.write_AO_scalar(value)
+
+
+def isscalar(value):
+    if isinstance(value, Q_):
+        value = value.magnitude
+    return np.isscalar(value)
+
+
+class Counter(Channel):
+    pass
+
+
+class VirtualDigitalChannel(Channel):
+    type = 'DIO'
+
+    def __init__(self, daq, line_pairs):
+        self.daq = daq
+        self.line_pairs = line_pairs
+        self.direction = None
+        self.name = self._generate_name()
+        self.num_lines = len(line_pairs)
+        self.ports = []
+        for port_name, line_name in line_pairs:
+            if port_name not in self.ports:
+                self.ports.append(port_name)
+
+    def _generate_name(self):
+        """Fold up ranges. e.g. 1,2,3,4 -> 1:4"""
+        port_start = None
+        line_start, prev_line = None, None
+        name = ''
+
+        def get_num(name):
+            return int(name[4:])
+
+        for port, line in self.line_pairs:
+            lineno = get_num(line)
+            if port_start is None:
+                port_start = get_num(port)
+                name += '+port{}.'.format(port_start)
+
+            if line_start is None:
+                line_start = lineno
+                name += str(line_start)
+            elif lineno != prev_line + 1:
+                # This line doesn't continue the existing range
+                line_start = lineno
+                if lineno != line_start:
+                    name += ':{}'.format(prev_line)
+                name += '+port{}.{}'.format(port_start, line_start)
+
+            prev_line = lineno
+        if lineno != line_start:
+            name += ':{}'.format(prev_line)
+
+        name = name.replace('.0:7', '')
+        return name[1:]
+
+    @property
+    def path(self):
+        """Get DAQmx-style name of this channel"""
+        return ','.join([self._get_line_path(pair) for pair in self.line_pairs])
+
+    def _get_line_path(self, line_pair):
+        return '{}/{}/{}'.format(self.daq.name, line_pair[0], line_pair[1])
+
+    def __getitem__(self, key):
+        if isinstance(key, slice):
+            # Follow NI syntax convention where end of slice is included
+            start = 0 if key.start is None else key.start
+            stop = len(self.line_pairs) if key.stop is None else key.stop
+
+            if start <= stop:
+                stop2 = None if key.stop is None else key.stop+1
+                sl = slice(key.start, stop2, 1)
+            else:
+                stop2 = None if stop == 0 else stop-1
+                sl = slice(key.start, stop2, -1)
+            pairs = self.line_pairs[sl]
+        else:
+            pairs = [self.line_pairs[key]]
+        return VirtualDigitalChannel(self.daq, pairs)
+
+    def __add__(self, other):
+        """Concatenate two VirtualDigitalChannels"""
+        if not isinstance(other, VirtualDigitalChannel):
+            return NotImplemented
+        line_pairs = []
+        line_pairs.extend(self.line_pairs)
+        line_pairs.extend(other.line_pairs)
+        return VirtualDigitalChannel(self.daq, line_pairs)
+
+    def _create_DO_int(self, value):
+        """Convert nice value to that required by write_DO_scalar()"""
+        out_val = 0
+        for i, (port_name, line_name) in enumerate(self.line_pairs):
+            line_num = int(line_name.replace('line', ''))
+            bit = (value & (1 << i)) >> i
+            byte = bit << line_num
+            byte_num = self.ports.index(port_name)
+            out_val += byte << 8*byte_num
+        return out_val
+
+    def _parse_DI_int(self, value):
+        if self.num_lines == 1:
+            return bool(value)
+
+        port_bytes = {}
+        for i, port_name in enumerate(self.ports):
+            port_byte = ((0xFF << 8*i) & value) >> 8*i
+            port_bytes[port_name] = int(port_byte)
+
+        out = 0
+        for i, (port_name, line_name) in enumerate(self.line_pairs):
+            line_num = int(line_name.replace('line', ''))
+            port_byte = port_bytes[port_name]
+            out += ((port_byte & (1 << line_num)) >> line_num) << i
+        return out
+
+    @check_units(duration='?s', fsamp='?Hz')
+    def read(self, duration=None, fsamp=None, n_samples=None):
+        """Read one or more digital input samples.
+
+        - By default, reads and returns a single sample
+        - If only `n_samples` is given, uses `OnDemand` (software) timing
+        - If two of `duration`, `fsamp`, and `n_samples` are given, uses hardware timing
+
+        Parameters
+        ----------
+        duration : Quantity
+            How long to read from the digital input, specified as a Quantity. Use with `fsamp` or
+            `n_samples`.
+        fsamp : Quantity
+            The sample frequency, specified as a Quantity. Use with `duration` or `n_samples`.
+        n_samples : int
+            The number of samples to read.
+
+        Returns
+        -------
+        data : int or int array
+            The data that was read from analog output.
+
+        For a single-line channel, each sample is a bool. For a multi-line channel, each sample is
+        an int--the lowest bit of the int was read from the first digital line, the second from the
+        second line, and so forth.
+        """
+        with self.daq._create_mini_task('DI') as minitask:
+            minitask.add_DI_channel(self)
+            num_args_specified = sum(int(arg is not None) for arg in (duration, fsamp, n_samples))
+
+            if num_args_specified == 0:
+                data = minitask.read_DI_scalar()
+                data = self._parse_DI_int(data)
+            elif num_args_specified == 2:
+                fsamp, n_samples = handle_timing_params(duration, fsamp, n_samples)
+                minitask.config_timing(fsamp, n_samples)
+                data = minitask.read_DI_channels()
+            elif n_samples is not None:
+                data = minitask.read_DI_channels(samples=n_samples)
+            else:
+                raise DAQError("Must specify nothing, fsamp only, or two of duration, fsamp, "
+                               "and n_samples")
+        return data
+
+    def write(self, value):
+        """Write a value to the digital output channel
+
+        Parameters
+        ----------
+        value : int or bool
+            An int representing the digital values to write. The lowest bit of
+            the int is written to the first digital line, the second to the
+            second, and so forth. For a single-line DO channel, can be a bool.
+        """
+        with self.daq._create_mini_task('DO') as t:
+            t.add_DO_channel(self)
+            t.write_DO_scalar(self._create_DO_int(value))
+
+    def write_sequence(self, data, duration=None, reps=None, fsamp=None, freq=None, onboard=True,
+                       clock=''):
+        """Write an array of samples to the digital output channel
+
+        Outputs a buffered digital waveform, writing each value in sequence at
+        the rate determined by `duration` and `fsamp` or `freq`. You must
+        specify either `fsamp` or `freq`.
+
+        This function blocks until the output sequence has completed.
+
+        Parameters
+        ----------
+        data : array or list of ints or bools
+            The sequence of samples to output. For a single-line DO channel,
+            samples can be bools.
+        duration : Quantity, optional
+            How long the entirety of the output lasts, specified as a
+            second-compatible Quantity. If `duration` is longer than a single
+            period of data, the waveform will repeat. Use either this or
+            `reps`, not both. If neither is given, waveform is output once.
+        reps : int or float, optional
+            How many times the waveform is repeated. Use either this or
+            `duration`, not both. If neither is given, waveform is output once.
+        fsamp: Quantity, optional
+            This is the sample frequency, specified as a Hz-compatible
+            Quantity. Use either this or `freq`, not both.
+        freq : Quantity, optional
+            This is the frequency of the *overall waveform*, specified as a
+            Hz-compatible Quantity. Use either this or `fsamp`, not both.
+        onboard : bool, optional
+            Use only onboard memory. Defaults to True. If False, all data will
+            be continually buffered from the PC memory, even if it is only
+            repeating a small number of samples many times.
+        """
+        if (fsamp is None) == (freq is None):
+            raise Exception("Need one and only one of 'fsamp' or 'freq'")
+        if fsamp is None:
+            fsamp = Q_(freq)*len(data)
+        else:
+            fsamp = Q_(fsamp)
+
+        if (duration is not None) and (reps is not None):
+            raise Exception("Can use at most one of `duration` or `reps`, not both")
+        if duration is None:
+            duration = (reps or 1)*len(data)/fsamp
+        fsamp, n_samples = handle_timing_params(duration, fsamp, len(data))
+
+        with self.daq._create_mini_task('DO') as t:
+            t.add_DO_channel(self)
+            t.set_DO_only_onboard_mem(self.path, onboard)
+            t.config_timing(fsamp, n_samples, clock=clock)
+            t.write_DO_channels({self.name: data}, [self])
+            t.t.WaitUntilTaskDone(-1)
+
+    def as_input(self):
+        copy = VirtualDigitalChannel(self.daq, self.line_pairs)
+        copy.type = 'DI'
+        return copy
+
+    def as_output(self):
+        copy = VirtualDigitalChannel(self.daq, self.line_pairs)
+        copy.type = 'DO'
+        return copy
+
+
+class NIDAQ(DAQ):
+    mx = NiceNI
+
+    def _initialize(self):
+        self.name = self._paramset['name']
+        self._dev = self.mx.Device(self.name)
+        self._load_analog_channels()
+        self._load_internal_channels()
+        self._load_digital_ports()
+
+    def Task(self, *args):
+        return Task(*args)
+
+    def _create_mini_task(self, io_type):
+        return MiniTask(self, io_type)
+
+    def _load_analog_channels(self):
+        for ai_name in self._basenames(self._dev.GetDevAIPhysicalChans()):
+            setattr(self, ai_name, AnalogIn(self, ai_name))
+
+        for ao_name in self._basenames(self._dev.GetDevAOPhysicalChans()):
+            setattr(self, ao_name, AnalogOut(self, ao_name))
+
+    def _load_internal_channels(self):
+        ch_names = _internal_channels.get(self.product_category)
+        for ch_name in ch_names:
+            setattr(self, ch_name, AnalogIn(self, ch_name))
+
+    def _load_digital_ports(self):
+        # Need to handle general case of DI and DO ports, can't assume they're always the same...
+        ports = {}
+        for line_path in self._dev.GetDevDILines().decode().split(','):
+            port_name, line_name = line_path.rsplit('/', 2)[-2:]
+            if port_name not in ports:
+                ports[port_name] = []
+            ports[port_name].append(line_name)
+
+        for port_name, line_names in ports.items():
+            line_pairs = [(port_name, l) for l in line_names]
+            chan = VirtualDigitalChannel(self, line_pairs)
+            setattr(self, port_name, chan)
+
+    def _AI_ranges(self):
+        data = self._dev.GetDevAIVoltageRngs()
+        pairs = []
+        for i in range(0, len(data), 2):
+            if data[i] == 0 and data[i+1] == 0:
+                break
+            pairs.append((data[i] * u.V, data[i+1] * u.V))
+        return pairs
+
+    def _AO_ranges(self):
+        data = self._dev.GetDevAOVoltageRngs()
+        pairs = []
+        for i in range(0, len(data), 2):
+            if data[i] == 0 and data[i+1] == 0:
+                break
+            pairs.append((data[i] * u.V, data[i+1] * u.V))
+        return pairs
+
+    def _max_AI_range(self):
+        """The min an max voltage of the widest AI range available"""
+        return max(self._AI_ranges(), key=(lambda pair: pair[1] - pair[0]))
+
+    def _max_AO_range(self):
+        """The min an max voltage of the widest AO range available"""
+        return max(self._AO_ranges(), key=(lambda pair: pair[1] - pair[0]))
+
+    @staticmethod
+    def _basenames(names):
+        return [path.rsplit('/', 1)[-1] for path in names.decode().split(',')]
+
+    product_type = property(lambda self: self._dev.GetDevProductType())
+    product_category = property(lambda self: ProductCategory(self._dev.GetDevProductCategory()))
+    serial = property(lambda self: self._dev.GetDevSerialNum())